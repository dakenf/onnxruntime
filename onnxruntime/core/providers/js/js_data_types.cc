--- conflicted
+++ resolved
@@ -9,31 +9,14 @@
 using SupportedTypes =
     TypeList<
         float,
-<<<<<<< HEAD
-#ifdef ENABLE_WEBASSEMBLY_FLOAT16
         MLFloat16,
-#endif
-=======
-        MLFloat16,
->>>>>>> ba7f20ac
         int32_t,
         uint32_t>;
 
 using SupportedFloats =
-<<<<<<< HEAD
-#ifdef ENABLE_WEBASSEMBLY_FLOAT16
     TypeList<
         float,
         MLFloat16>;
-#else
-    TypeList<float>;
-#endif
-
-=======
-    TypeList<
-        float,
-        MLFloat16>;
->>>>>>> ba7f20ac
 
 const std::vector<MLDataType>& JsepSupportedDataTypes() {
   static const std::vector<MLDataType> supportedDataTypes = BuildKernelDefConstraintsFromTypeList<SupportedTypes>();

--- conflicted
+++ resolved
@@ -7,9 +7,5 @@
 namespace js {
 std::vector<MLDataType>& JsepSupportedDataTypes();
 std::vector<MLDataType>& JsepSupportedFloatTypes();
-<<<<<<< HEAD
-}
-=======
 }  // namespace js
->>>>>>> ba7f20ac
 }  // namespace onnxruntime
// Copyright (c) Microsoft Corporation. All rights reserved.
// Licensed under the MIT License.

#pragma once

#include <emscripten.h>

#ifndef NDEBUG
#include <sstream>
#endif

#include "core/framework/op_kernel.h"
#include "core/providers/js/js_execution_provider.h"
#include "core/providers/js/js_data_types.h"

struct pthreadpool;

namespace onnxruntime {
namespace js {

// This macro is defined to bypass the code format from clang-format, which will overwrite "=>" into "= >"
// We can use it to write JS inline code with arrow functions.

// clang-format off
#define JS_ARROW =>
// clang-format on

#define JSEP_INIT_KERNEL(optype) EM_ASM({ Module.jsepCreateKernel(#optype, $0, undefined); }, this)
#define JSEP_INIT_KERNEL_ATTRIBUTE(optype, attr, ...) EM_ASM({ Module.jsepCreateKernel(#optype, $0, attr); }, this, __VA_ARGS__)

#define JSEP_KERNEL_IMPL(classname, optype)                \
  class classname : public JsKernel {                      \
   public:                                                 \
    classname(const OpKernelInfo& info) : JsKernel(info) { \
      JSEP_INIT_KERNEL(optype);                            \
    }                                                      \
  };

#define JSEP_KERNEL_TYPED_IMPL(classname, optype)          \
  template <typename T>                                    \
  class classname : public JsKernel {                      \
   public:                                                 \
    classname(const OpKernelInfo& info) : JsKernel(info) { \
      JSEP_INIT_KERNEL(optype);                            \
    }                                                      \
  };

#define JSEP_CLASS_IMPL_ATTRIBUTE(classname, optype, attr_pre, attr, ...) \
  class classname : public JsKernel {                                     \
   public:                                                                \
    classname(const OpKernelInfo& info) : JsKernel(info) {                \
      attr_pre                                                            \
          JSEP_INIT_KERNEL_ATTRIBUTE(optype, attr, __VA_ARGS__);          \
    }                                                                     \
  };

#define JSEP_CLASS_IMPL_ATTRIBUTE_FLOAT_DEFAULT(classname, optype, attr_name, default_value, ...) \
  JSEP_CLASS_IMPL_ATTRIBUTE(classname, optype, , ({#attr_name : $1}), static_cast<double>(info.GetAttrOrDefault<float>(#attr_name, default_value)))

#define JSEP_CLASS_IMPL_ATTRIBUTE_FLOAT_2_DEFAULT(classname, optype, attr_name_1, default_value_1, attr_name_2, default_value_2, ...) \
  JSEP_CLASS_IMPL_ATTRIBUTE(classname, optype, , ({#attr_name_1 : $1, #attr_name_2 : $2}),                                            \
                            static_cast<double>(info.GetAttrOrDefault<float>(#attr_name_1, default_value_1)),                         \
                            static_cast<double>(info.GetAttrOrDefault<float>(#attr_name_2, default_value_2)))

#define JSEP_CLASS_IMPL_ATTRIBUTE_FLOAT(classname, optype, attr_name, ...)         \
  JSEP_CLASS_IMPL_ATTRIBUTE(classname, optype,                                     \
                            float value;                                           \
                            ORT_ENFORCE(info.GetAttr<float>(#attr_name, &value));, \
                                                                                 , ({#attr_name : $1}), static_cast<double>(value))

// TODO:
// class JsMultiProgramKernel : public OpKernel { /* TBD */ };

class JsKernel : public OpKernel {
 public:
  explicit JsKernel(const OpKernelInfo& info)
      : OpKernel(info) {}
  ~JsKernel() override {
    EM_ASM({ Module.jsepReleaseKernel($0); }, this);
  }

  Status SerializeKernelContext(OpKernelContext* context, AllocatorPtr alloc, void* custom_data_ptr, size_t custom_data_size, void** ptr) const {
    //
    // An optional input may be a placeholder, which is nullptr. In this case, we still need to
    // add the placeholder to the serialized data, with type, data_ptr and dim_size all zeros,
    // so that the JS kernel can know the input count.
    //
    // temp_data_format (every item is (u)int32_t):
    //    context_ptr | input_count | custom_data_ptr | custom_data_size | [input_data_or_placeholder_0] ... [input_data_or_placeholder_N-1]
    //
    // input_data_or_placeholder_format:
    //    input_data OR placeholder
    //
    // input_data_format:
    //    type | data_ptr | dim_size | dim[0] ... dim[N-1]
    //
    // placeholder_format:
    //     0   |    0     |    0
    //
    size_t temp_data_size = sizeof(size_t) * 5;
    for (int i = 0; i < context->InputCount(); i++) {
      const auto* input_ptr = context->Input<Tensor>(i);
      if (nullptr != input_ptr) {
        temp_data_size += sizeof(size_t) * (3 + input_ptr->Shape().NumDimensions());
      } else {
        temp_data_size += sizeof(size_t) * 3;
      }
    }
    uintptr_t *p_serialized_kernel_context = reinterpret_cast<uintptr_t*>(alloc->Alloc(temp_data_size));
    if (p_serialized_kernel_context == nullptr) {
      return ORT_MAKE_STATUS(ONNXRUNTIME, FAIL, "Failed to allocate memory for serialized kernel context.");
    }

    p_serialized_kernel_context[0] = reinterpret_cast<uintptr_t>(context);
    p_serialized_kernel_context[1] = static_cast<uintptr_t>(context->InputCount());
    p_serialized_kernel_context[2] = static_cast<uintptr_t>(context->OutputCount());
    p_serialized_kernel_context[3] = reinterpret_cast<uintptr_t>(custom_data_ptr);
    p_serialized_kernel_context[4] = static_cast<uintptr_t>(custom_data_size);
    size_t index = 5;
    for (int i = 0; i < context->InputCount(); i++) {
      const auto* input_ptr = context->Input<Tensor>(i);
      // Skip if the input is only a placeholder.
      if (input_ptr == nullptr) {
        p_serialized_kernel_context[index++] = 0;
        p_serialized_kernel_context[index++] = 0;
        p_serialized_kernel_context[index++] = 0;
        continue;
      }
      p_serialized_kernel_context[index++] = static_cast<uintptr_t>(input_ptr->GetElementType());
      p_serialized_kernel_context[index++] = reinterpret_cast<uintptr_t>(input_ptr->DataRaw());
      p_serialized_kernel_context[index++] = static_cast<uintptr_t>(input_ptr->Shape().NumDimensions());
      for (size_t d = 0; d < input_ptr->Shape().NumDimensions(); d++) {
        p_serialized_kernel_context[index++] = static_cast<uintptr_t>(input_ptr->Shape()[d]);
      }
    }

#ifndef NDEBUG
    std::ostringstream os;
    os << "temp data size: " << temp_data_size << ". Data:";
    size_t temp_data_count = temp_data_size >> 2;
    for (size_t i = 0; i < temp_data_count; i++) {
      os << " " << p_serialized_kernel_context[i];
    }
    LOGS_DEFAULT(VERBOSE) << os.str();
#endif

    *ptr = p_serialized_kernel_context;
    return Status::OK();
  }

  virtual Status SerializeCustomData(OpKernelContext* context, AllocatorPtr alloc, void** ptr, size_t* size) const {
    // default implementation: no custom data
    //
    // a subclass can override this method to serialize custom data. following is an example:
    //
    // // STEP.1 - calculate the size of the custom data
    // size_t bytes_required = 2 * sizeof(int32_t);
    //
    // // STEP.2 - allocate memory for the custom data
    // void* p_custom_data = alloc->Alloc(bytes_required);
    //
    // // STEP.3 - validate the memory allocation
    // if (p_custom_data == nullptr) {
    //   return Status(ONNXRUNTIME, FAIL, "failed to allocate memory for the custom data");
    // }
    //
    // // STEP.4 - serialize the custom data
    // int32_t* p_int32 = reinterpret_cast<int32_t*>(p_custom_data);
    // p_int32[0] = 100;
    // p_int32[1] = 200;
    //
    // // STEP.5 - assign output parameter "ptr" and "size"
    // *ptr = p_custom_data;
    // *size = bytes_required;
    //
    // return Status::OK();
    //
    return Status::OK();
  }

  virtual Status ComputeInternal(OpKernelContext* context) const {
    AllocatorPtr alloc;
    ORT_RETURN_IF_ERROR(context->GetTempSpaceCPUAllocator(&alloc));

    void* p_custom_data = nullptr;
    size_t custom_data_size = 0;
    ORT_RETURN_IF_ERROR(SerializeCustomData(context, alloc, &p_custom_data, &custom_data_size));

    void* p_serialized_kernel_context = nullptr;
    auto status = SerializeKernelContext(context, alloc, p_custom_data, custom_data_size, &p_serialized_kernel_context);
    if (!status.IsOK()) {
      if (p_custom_data != nullptr) {
        alloc->Free(p_custom_data);
      }
      return status;
    }

<<<<<<< HEAD
    intptr_t status_code = EM_ASM_INT(
        { return Module.jsepRunKernel($0, $1, Module.jsepSessionState); },
        this, reinterpret_cast<intptr_t>(p_serialized_kernel_context));
=======
    int status_code = EM_ASM_INT(
        { return Module.jsepRunKernel($0, $1, Module.jsepSessionState.sessionHandle, Module.jsepSessionState.errors); },
        this, reinterpret_cast<int32_t>(p_serialized_kernel_context));
>>>>>>> ba7f20ac

    LOGS_DEFAULT(VERBOSE) << "outputs = " << context->OutputCount() << ". Y.data="
                          << (size_t)(context->Output<Tensor>(0)->DataRaw()) << ".";

    alloc->Free(p_serialized_kernel_context);
    if (p_custom_data != nullptr) {
      alloc->Free(p_custom_data);
    }

    if (status_code == 0) {
      return Status::OK();
    } else {
      return ORT_MAKE_STATUS(ONNXRUNTIME, FAIL, "Failed to run JSEP kernel");
    }
  }

  Status Compute(OpKernelContext* context) const override {
    return ComputeInternal(context);
  }
};
}  // namespace js
}  // namespace onnxruntime<|MERGE_RESOLUTION|>--- conflicted
+++ resolved
@@ -195,15 +195,9 @@
       return status;
     }
 
-<<<<<<< HEAD
     intptr_t status_code = EM_ASM_INT(
-        { return Module.jsepRunKernel($0, $1, Module.jsepSessionState); },
+        { return Module.jsepRunKernel($0, $1, Module.jsepSessionState.sessionHandle, Module.jsepSessionState.errors); },
         this, reinterpret_cast<intptr_t>(p_serialized_kernel_context));
-=======
-    int status_code = EM_ASM_INT(
-        { return Module.jsepRunKernel($0, $1, Module.jsepSessionState.sessionHandle, Module.jsepSessionState.errors); },
-        this, reinterpret_cast<int32_t>(p_serialized_kernel_context));
->>>>>>> ba7f20ac
 
     LOGS_DEFAULT(VERBOSE) << "outputs = " << context->OutputCount() << ". Y.data="
                           << (size_t)(context->Output<Tensor>(0)->DataRaw()) << ".";

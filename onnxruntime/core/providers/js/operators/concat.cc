// Copyright (c) Microsoft Corporation. All rights reserved.
// Licensed under the MIT License.

#include "concat.h"

namespace onnxruntime {
namespace js {

ONNX_OPERATOR_VERSIONED_KERNEL_EX(
    Concat,
    kOnnxDomain,
    1, 3,
    kJsExecutionProvider,
    (*KernelDefBuilder::Create())
<<<<<<< HEAD
        .TypeConstraint("T", JsepSupportedFloatTypes()),
=======
        .TypeConstraint("T", {DataTypeImpl::GetTensorType<float>(),
                              DataTypeImpl::GetTensorType<int32_t>()}),
>>>>>>> ba7f20ac
    Concat);

ONNX_OPERATOR_VERSIONED_KERNEL_EX(
    Concat,
    kOnnxDomain,
    4, 10,
    kJsExecutionProvider,
    (*KernelDefBuilder::Create())
<<<<<<< HEAD
        .TypeConstraint("T", JsepSupportedFloatTypes()),
=======
        .TypeConstraint("T", {DataTypeImpl::GetTensorType<float>(),
                              DataTypeImpl::GetTensorType<int32_t>()}),
>>>>>>> ba7f20ac
    Concat);

ONNX_OPERATOR_VERSIONED_KERNEL_EX(
    Concat,
    kOnnxDomain,
    11, 12,
    kJsExecutionProvider,
    (*KernelDefBuilder::Create())
<<<<<<< HEAD
        .TypeConstraint("T", JsepSupportedFloatTypes()),
=======
        .TypeConstraint("T", {DataTypeImpl::GetTensorType<float>(),
                              DataTypeImpl::GetTensorType<int32_t>()}),
>>>>>>> ba7f20ac
    Concat);

ONNX_OPERATOR_KERNEL_EX(
    Concat,
    kOnnxDomain,
    13,
    kJsExecutionProvider,
    (*KernelDefBuilder::Create())
<<<<<<< HEAD
        .TypeConstraint("T", JsepSupportedFloatTypes()),
=======
        .TypeConstraint("T", {DataTypeImpl::GetTensorType<float>(),
                              DataTypeImpl::GetTensorType<int32_t>()}),
>>>>>>> ba7f20ac
    Concat);

}  // namespace js
}  // namespace onnxruntime<|MERGE_RESOLUTION|>--- conflicted
+++ resolved
@@ -12,12 +12,8 @@
     1, 3,
     kJsExecutionProvider,
     (*KernelDefBuilder::Create())
-<<<<<<< HEAD
-        .TypeConstraint("T", JsepSupportedFloatTypes()),
-=======
         .TypeConstraint("T", {DataTypeImpl::GetTensorType<float>(),
                               DataTypeImpl::GetTensorType<int32_t>()}),
->>>>>>> ba7f20ac
     Concat);
 
 ONNX_OPERATOR_VERSIONED_KERNEL_EX(
@@ -26,12 +22,8 @@
     4, 10,
     kJsExecutionProvider,
     (*KernelDefBuilder::Create())
-<<<<<<< HEAD
-        .TypeConstraint("T", JsepSupportedFloatTypes()),
-=======
         .TypeConstraint("T", {DataTypeImpl::GetTensorType<float>(),
                               DataTypeImpl::GetTensorType<int32_t>()}),
->>>>>>> ba7f20ac
     Concat);
 
 ONNX_OPERATOR_VERSIONED_KERNEL_EX(
@@ -40,12 +32,8 @@
     11, 12,
     kJsExecutionProvider,
     (*KernelDefBuilder::Create())
-<<<<<<< HEAD
-        .TypeConstraint("T", JsepSupportedFloatTypes()),
-=======
         .TypeConstraint("T", {DataTypeImpl::GetTensorType<float>(),
                               DataTypeImpl::GetTensorType<int32_t>()}),
->>>>>>> ba7f20ac
     Concat);
 
 ONNX_OPERATOR_KERNEL_EX(
@@ -54,12 +42,8 @@
     13,
     kJsExecutionProvider,
     (*KernelDefBuilder::Create())
-<<<<<<< HEAD
-        .TypeConstraint("T", JsepSupportedFloatTypes()),
-=======
         .TypeConstraint("T", {DataTypeImpl::GetTensorType<float>(),
                               DataTypeImpl::GetTensorType<int32_t>()}),
->>>>>>> ba7f20ac
     Concat);
 
 }  // namespace js

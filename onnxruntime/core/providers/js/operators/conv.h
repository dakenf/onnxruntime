// Copyright (c) Microsoft Corporation. All rights reserved.
// Licensed under the MIT License.

#pragma once

#include "core/providers/js/js_kernel.h"
#include "core/providers/cpu/nn/conv_attributes.h"

namespace onnxruntime {
namespace js {

<<<<<<< HEAD
template <bool is_channels_last, bool is_weights_channels_last>
=======
template <bool is_channels_last>
>>>>>>> ba7f20ac
class Conv : public JsKernel {
 public:
  Conv(const OpKernelInfo& info) : JsKernel(info), conv_attrs_(info), w_is_const_(false) {
    TensorShapeVector kernel_shape;
    if (conv_attrs_.kernel_shape_specified) {
      ORT_ENFORCE(info.GetAttrs("kernel_shape", kernel_shape).IsOK());
    }

    int64_t channels_last = is_channels_last ? 1 : info.GetAttrOrDefault<int64_t>("channels_last", 0);
    int32_t weights_channels_last = is_weights_channels_last ? 1 : 0;

    // currently only support Conv 1D/2D. TODO: support Conv3D and other
    if (conv_attrs_.dilations.size() == 1 ||
        (conv_attrs_.kernel_shape_specified && kernel_shape.size() == 1) ||
        conv_attrs_.strides.size() == 1) {
      JSEP_INIT_KERNEL_ATTRIBUTE(Conv, ({
                                   "format" : $8 ? "NHWC" : "NCHW",
                                   "weightsFormat" : $9 ? "NHWC" : "NCHW",
                                   "auto_pad" : $1,
                                   "dilations" : [$2],
                                   "group" : $3,
                                   "kernel_shape" : [$4],
                                   "pads" : [ $5, $6 ],
                                   "strides" : [$7],
                                   "w_is_const" : () JS_ARROW(!!HEAP8[Number($10)])
                                 }),
                                 static_cast<int32_t>(conv_attrs_.auto_pad),
                                 static_cast<int32_t>(conv_attrs_.dilations.size() > 0 ? conv_attrs_.dilations[0] : 0),
                                 static_cast<int32_t>(conv_attrs_.group),
                                 static_cast<int32_t>(conv_attrs_.kernel_shape_specified && kernel_shape.size() > 0 ? kernel_shape[0] : 0),
                                 static_cast<int32_t>(conv_attrs_.pads.size() > 0 ? conv_attrs_.pads[0] : 0),
                                 static_cast<int32_t>(conv_attrs_.pads.size() > 1 ? conv_attrs_.pads[1] : 0),
                                 static_cast<int32_t>(conv_attrs_.strides.size() > 0 ? conv_attrs_.strides[0] : 0),
                                 static_cast<int32_t>(channels_last),
                                 static_cast<int32_t>(is_weights_channels_last),
                                 reinterpret_cast<uintptr_t>(&w_is_const_));
    } else {
      JSEP_INIT_KERNEL_ATTRIBUTE(Conv, ({
                                   "format" : $13 ? "NHWC" : "NCHW",
                                   "weightsFormat" : $14 ? "NHWC" : "NCHW",
                                   "auto_pad" : $1,
                                   "dilations" : [ $2, $3 ],
                                   "group" : $4,
                                   "kernel_shape" : [ $5, $6 ],
                                   "pads" : [ $7, $8, $9, $10 ],
                                   "strides" : [ $11, $12 ],
                                   "w_is_const" : () JS_ARROW(!!HEAP8[Number($15)])
                                 }),
                                 static_cast<int32_t>(conv_attrs_.auto_pad),
                                 static_cast<int32_t>(conv_attrs_.dilations.size() > 0 ? conv_attrs_.dilations[0] : 0),
                                 static_cast<int32_t>(conv_attrs_.dilations.size() > 1 ? conv_attrs_.dilations[1] : 0),
                                 static_cast<int32_t>(conv_attrs_.group),
                                 static_cast<int32_t>(conv_attrs_.kernel_shape_specified && kernel_shape.size() > 0 ? kernel_shape[0] : 0),
                                 static_cast<int32_t>(conv_attrs_.kernel_shape_specified && kernel_shape.size() > 1 ? kernel_shape[1] : 0),
                                 static_cast<int32_t>(conv_attrs_.pads.size() > 0 ? conv_attrs_.pads[0] : 0),
                                 static_cast<int32_t>(conv_attrs_.pads.size() > 1 ? conv_attrs_.pads[1] : 0),
                                 static_cast<int32_t>(conv_attrs_.pads.size() > 2 ? conv_attrs_.pads[2] : 0),
                                 static_cast<int32_t>(conv_attrs_.pads.size() > 3 ? conv_attrs_.pads[3] : 0),
                                 static_cast<int32_t>(conv_attrs_.strides.size() > 0 ? conv_attrs_.strides[0] : 0),
                                 static_cast<int32_t>(conv_attrs_.strides.size() > 1 ? conv_attrs_.strides[1] : 0),
                                 static_cast<int32_t>(channels_last),
                                 static_cast<int32_t>(is_weights_channels_last),
                                 reinterpret_cast<uintptr_t>(&w_is_const_));
    }
  }

  Status PrePack(const Tensor& tensor, int input_idx, AllocatorPtr alloc,
                 /*out*/ bool& is_packed,
                 /*out*/ PrePackedWeights* /* prepacked_weights */) override {
    is_packed = false;

    if (input_idx == 1) {
      // Only handle the common case of conv2D
      if (tensor.Shape().NumDimensions() != 4 || tensor.SizeInBytes() == 0) {
        return Status::OK();
      }

      w_is_const_ = true;
    }

    return Status::OK();
  }

 protected:
  ConvAttributes conv_attrs_;
  bool w_is_const_;
  // Tensor w_transposed_;
};

}  // namespace js
}  // namespace onnxruntime<|MERGE_RESOLUTION|>--- conflicted
+++ resolved
@@ -9,11 +9,7 @@
 namespace onnxruntime {
 namespace js {
 
-<<<<<<< HEAD
-template <bool is_channels_last, bool is_weights_channels_last>
-=======
 template <bool is_channels_last>
->>>>>>> ba7f20ac
 class Conv : public JsKernel {
  public:
   Conv(const OpKernelInfo& info) : JsKernel(info), conv_attrs_(info), w_is_const_(false) {
@@ -23,7 +19,6 @@
     }
 
     int64_t channels_last = is_channels_last ? 1 : info.GetAttrOrDefault<int64_t>("channels_last", 0);
-    int32_t weights_channels_last = is_weights_channels_last ? 1 : 0;
 
     // currently only support Conv 1D/2D. TODO: support Conv3D and other
     if (conv_attrs_.dilations.size() == 1 ||
@@ -31,14 +26,13 @@
         conv_attrs_.strides.size() == 1) {
       JSEP_INIT_KERNEL_ATTRIBUTE(Conv, ({
                                    "format" : $8 ? "NHWC" : "NCHW",
-                                   "weightsFormat" : $9 ? "NHWC" : "NCHW",
                                    "auto_pad" : $1,
                                    "dilations" : [$2],
                                    "group" : $3,
                                    "kernel_shape" : [$4],
                                    "pads" : [ $5, $6 ],
                                    "strides" : [$7],
-                                   "w_is_const" : () JS_ARROW(!!HEAP8[Number($10)])
+                                   "w_is_const" : () JS_ARROW(!!HEAP8[Number($9)])
                                  }),
                                  static_cast<int32_t>(conv_attrs_.auto_pad),
                                  static_cast<int32_t>(conv_attrs_.dilations.size() > 0 ? conv_attrs_.dilations[0] : 0),
@@ -48,19 +42,17 @@
                                  static_cast<int32_t>(conv_attrs_.pads.size() > 1 ? conv_attrs_.pads[1] : 0),
                                  static_cast<int32_t>(conv_attrs_.strides.size() > 0 ? conv_attrs_.strides[0] : 0),
                                  static_cast<int32_t>(channels_last),
-                                 static_cast<int32_t>(is_weights_channels_last),
                                  reinterpret_cast<uintptr_t>(&w_is_const_));
     } else {
       JSEP_INIT_KERNEL_ATTRIBUTE(Conv, ({
                                    "format" : $13 ? "NHWC" : "NCHW",
-                                   "weightsFormat" : $14 ? "NHWC" : "NCHW",
                                    "auto_pad" : $1,
                                    "dilations" : [ $2, $3 ],
                                    "group" : $4,
                                    "kernel_shape" : [ $5, $6 ],
                                    "pads" : [ $7, $8, $9, $10 ],
                                    "strides" : [ $11, $12 ],
-                                   "w_is_const" : () JS_ARROW(!!HEAP8[Number($15)])
+                                   "w_is_const" : () JS_ARROW(!!HEAP8[Number($14)])
                                  }),
                                  static_cast<int32_t>(conv_attrs_.auto_pad),
                                  static_cast<int32_t>(conv_attrs_.dilations.size() > 0 ? conv_attrs_.dilations[0] : 0),
@@ -75,7 +67,6 @@
                                  static_cast<int32_t>(conv_attrs_.strides.size() > 0 ? conv_attrs_.strides[0] : 0),
                                  static_cast<int32_t>(conv_attrs_.strides.size() > 1 ? conv_attrs_.strides[1] : 0),
                                  static_cast<int32_t>(channels_last),
-                                 static_cast<int32_t>(is_weights_channels_last),
                                  reinterpret_cast<uintptr_t>(&w_is_const_));
     }
   }

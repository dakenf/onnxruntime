--- conflicted
+++ resolved
@@ -9,11 +9,7 @@
 namespace onnxruntime {
 namespace js {
 #define JSEP_DEFINE_REDUCE_KERNEL(ReduceKernel)                                                              \
-<<<<<<< HEAD
-  template <bool allow_multi_axes = true>                                                        \
-=======
   template <bool allow_multi_axes = true>                                                                    \
->>>>>>> ba7f20ac
   class ReduceKernel : public JsKernel, public ReduceKernelBase<allow_multi_axes> {                          \
    public:                                                                                                   \
     using ReduceKernelBase<allow_multi_axes>::axes_;                                                         \

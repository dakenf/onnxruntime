--- conflicted
+++ resolved
@@ -6,18 +6,6 @@
 namespace onnxruntime {
 namespace js {
 
-<<<<<<< HEAD
-#define JSEP_ELEMENTWISE_KERNEL(OP_TYPE, VERSION, KERNEL_CLASS)          \
-  ONNX_OPERATOR_KERNEL_EX(                                               \
-      OP_TYPE, kOnnxDomain, VERSION, kJsExecutionProvider,               \
-      KernelDefBuilder().TypeConstraint("T", JsepSupportedFloatTypes()), \
-      KERNEL_CLASS);
-
-#define JSEP_ELEMENTWISE_VERSIONED_KERNEL(OP_TYPE, VERSION_FROM, VERSION_TO, KERNEL_CLASS) \
-  ONNX_OPERATOR_VERSIONED_KERNEL_EX(                                                       \
-      OP_TYPE, kOnnxDomain, VERSION_FROM, VERSION_TO, kJsExecutionProvider,                \
-      KernelDefBuilder().TypeConstraint("T", JsepSupportedFloatTypes()),                   \
-=======
 #define JSEP_ELEMENTWISE_TYPED_KERNEL(OP_TYPE, VERSION, TYPE, KERNEL_CLASS)        \
   ONNX_OPERATOR_KERNEL_EX(                                                         \
       OP_TYPE, kOnnxDomain, VERSION, kJsExecutionProvider,                         \
@@ -28,7 +16,6 @@
   ONNX_OPERATOR_KERNEL_EX(                                               \
       OP_TYPE, kOnnxDomain, VERSION, kJsExecutionProvider,               \
       KernelDefBuilder().TypeConstraint("T", JsepSupportedFloatTypes()), \
->>>>>>> ba7f20ac
       KERNEL_CLASS);
 
 #define JSEP_ELEMENTWISE_VERSIONED_KERNEL(OP_TYPE, VERSION_FROM, VERSION_TO, KERNEL_CLASS) \
@@ -55,21 +42,12 @@
 // math
 
 JSEP_KERNEL_IMPL(Abs, Abs)
-<<<<<<< HEAD
-JSEP_ELEMENTWISE_VERSIONED_KERNEL(Abs, 6, 12, Abs)
-JSEP_ELEMENTWISE_KERNEL(Abs, 13, Abs)
-
-JSEP_KERNEL_IMPL(Neg, Neg)
-JSEP_ELEMENTWISE_VERSIONED_KERNEL(Neg, 6, 12, Neg)
-JSEP_ELEMENTWISE_KERNEL(Neg, 13, Neg)
-=======
 JSEP_ELEMENTWISE_MULTI_TYPED_VERSIONED_KERNEL(Abs, 6, 12, Abs)
 JSEP_ELEMENTWISE_MULTI_TYPED_KERNEL(Abs, 13, Abs)
 
 JSEP_KERNEL_IMPL(Neg, Neg)
 JSEP_ELEMENTWISE_MULTI_TYPED_VERSIONED_KERNEL(Neg, 6, 12, Neg)
 JSEP_ELEMENTWISE_MULTI_TYPED_KERNEL(Neg, 13, Neg)
->>>>>>> ba7f20ac
 
 JSEP_KERNEL_IMPL(Floor, Floor)
 JSEP_ELEMENTWISE_VERSIONED_KERNEL(Floor, 6, 12, Floor)
@@ -141,11 +119,7 @@
 JSEP_ELEMENTWISE_KERNEL(Tanh, 13, Tanh)
 
 JSEP_KERNEL_IMPL(Not, Not)
-<<<<<<< HEAD
-JSEP_ELEMENTWISE_KERNEL(Not, 1, Not)
-=======
 JSEP_ELEMENTWISE_TYPED_KERNEL(Not, 1, bool, Not)
->>>>>>> ba7f20ac
 
 // activation
 

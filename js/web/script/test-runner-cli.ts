--- conflicted
+++ resolved
@@ -54,7 +54,7 @@
 
   // The default backends and opset version lists. Those will be used in suite tests.
   const DEFAULT_BACKENDS: readonly TestRunnerCliArgs.Backend[] =
-      args.env === 'node' ? ['dml', 'cuda', 'cpu', 'wasm'] : ['wasm', 'webgl', 'webgpu', 'webnn'];
+      args.env === 'node' ? ['cpu', 'wasm'] : ['wasm', 'webgl', 'webgpu', 'webnn'];
   const DEFAULT_OPSET_VERSIONS = fs.readdirSync(TEST_DATA_MODEL_NODE_ROOT, {withFileTypes: true})
                                      .filter(dir => dir.isDirectory() && dir.name.startsWith('opset'))
                                      .map(dir => dir.name.slice(5));
@@ -499,14 +499,9 @@
           args.bundleMode === 'perf' ? 'perf' :
               args.debug             ? 'debug' :
                                        'test',
-<<<<<<< HEAD
-          webgpu, webnn, config.options.globalEnvFlags?.webgpu?.profilingMode === 'default');
-      const karmaArgs = ['karma', 'start', `--browsers ChromeCanaryTest`];
-=======
           webgpu, webnn);
       const karmaArgs = ['karma', 'start', `--browsers ${browser}`];
       const chromiumFlags = ['--enable-features=SharedArrayBuffer', ...args.chromiumFlags];
->>>>>>> ba7f20ac
       if (args.debug) {
         karmaArgs.push('--log-level info --timeout-mocha 9999999');
         chromiumFlags.push('--remote-debugging-port=9333');
@@ -639,34 +634,6 @@
     }
   }
 
-<<<<<<< HEAD
-  function selectChromeBrowser(mode: 'debug'|'perf'|'test', webgpu: boolean, webnn: boolean, profile: boolean) {
-    return 'ChromeCanaryTest';
-    // if (webgpu) {
-    //   switch (mode) {
-    //     case 'debug':
-    //       return profile ? 'ChromeWebGpuProfileDebug' : 'ChromeDebug';
-    //     default:
-    //       return profile ? 'ChromeWebGpuProfileTest' : 'ChromeTest';
-    //   }
-    // } else if (webnn) {
-    //   switch (mode) {
-    //     case 'debug':
-    //       return 'ChromeCanaryDebug';
-    //     default:
-    //       return 'ChromeCanaryTest';
-    //   }
-    // } else {
-    //   switch (mode) {
-    //     case 'debug':
-    //       return 'ChromeDebug';
-    //     case 'perf':
-    //       return 'ChromeTest';
-    //     default:
-    //       return 'ChromeTestHeadless';
-    //   }
-    // }
-=======
   function selectChromeBrowser(mode: 'debug'|'perf'|'test', webgpu: boolean, webnn: boolean) {
     if (webnn) {
       return 'ChromeCanaryTest';
@@ -681,7 +648,6 @@
           return 'ChromeTestHeadless';
       }
     }
->>>>>>> ba7f20ac
   }
 }
 

--- conflicted
+++ resolved
@@ -90,30 +90,6 @@
     hostname,
     listenAddress,
     customLaunchers: {
-<<<<<<< HEAD
-      ChromeTest: {
-        base: 'Chrome',
-        flags: ['--enable-experimental-web-platform-features', '--js-flags=--experimental-wasm-type-reflection --experimental-wasm-stack-switching --experimental-wasm-memory64'],
-        chromeFlags: ['--experimental-wasm-memory64', '--experimental-webassembly-stack-switching', '--experimental-wasm-type-reflection', '--js-flags=--experimental-wasm-type-reflection --experimental-wasm-stack-switching --experimental-wasm-memory64'],
-      },
-      ChromeTestHeadless: {
-        base: 'ChromeHeadless',
-        flags: ['--enable-experimental-web-platform-features', '--js-flags=--experimental-wasm-type-reflection --experimental-wasm-stack-switching --experimental-wasm-memory64'],
-        chromeFlags: ['--experimental-wasm-memory64', '--experimental-webassembly-stack-switching', '--experimental-wasm-type-reflection', '--js-flags=--experimental-wasm-type-reflection --experimental-wasm-stack-switching --experimental-wasm-memory64'],
-      },
-      ChromeDebug: {
-        base: 'Chrome',
-        debug: true,
-        flags: ['--enable-experimental-web-platform-features', '--js-flags=--experimental-wasm-type-reflection --experimental-wasm-stack-switching --experimental-wasm-memory64'],
-        chromeFlags: ['--experimental-wasm-memory64', '--experimental-webassembly-stack-switching', '--experimental-wasm-type-reflection', '--js-flags=--experimental-wasm-type-reflection --experimental-wasm-stack-switching --experimental-wasm-memory64'],
-      },
-      ChromeCanaryTest: {
-        base: 'ChromeCanary',
-        flags: [
-          '--enable-experimental-web-platform-features'
-        ],
-        chromeFlags: ['--experimental-wasm-memory64', '--experimental-wasm-stack-switching', '--experimental-wasm-type-reflection', '--js-flags=--experimental-wasm-type-reflection --experimental-wasm-stack-switching --experimental-wasm-memory64'],
-=======
       // the following flags are used to make sure Edge on CI agents to initialize WebGPU correctly.
       EdgeWebGpuTest: {base: 'Edge', flags: ['--ignore-gpu-blocklist', '--gpu-vendor-id=0x10de']},
       ChromeTest: {base: 'Chrome', flags: ['--enable-features=SharedArrayBuffer']},
@@ -123,7 +99,6 @@
       ChromeCanaryTest: {
         base: 'ChromeCanary',
         flags: ['--enable-features=SharedArrayBuffer', '--enable-experimental-web-platform-features']
->>>>>>> 6e6f582e
       },
       ChromeCanaryDebug: {
         debug: true,

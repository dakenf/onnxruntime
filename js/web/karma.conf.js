--- conflicted
+++ resolved
@@ -87,76 +87,10 @@
     listenAddress,
     customLaunchers: {
       // the following flags are used to make sure Edge on CI agents to initialize WebGPU correctly.
-<<<<<<< HEAD
-      EdgeWebGpuTest: {base: 'Edge', flags: ['--ignore-gpu-blocklist', '--gpu-vendor-id=0x10de']},
-      ChromeTest: {
-        base: 'ChromeCanary',
-        flags: [
-          '--remote-debugging-port=9333', '--enable-features=SharedArrayBuffer',
-          '--enable-experimental-web-platform-features',
-          '--js-flags=--experimental-wasm-type-reflection --experimental-wasm-stack-switching --experimental-wasm-memory64',
-          '--enable-dawn-features=allow_unsafe_apis'
-        ],
-        chromeFlags: [
-          '--experimental-wasm-memory64', '--experimental-wasm-stack-switching', '--experimental-wasm-type-reflection',
-          '--js-flags=--experimental-wasm-type-reflection --experimental-wasm-stack-switching --experimental-wasm-memory64'
-        ],
-      },
-      ChromeTestHeadless: {base: 'ChromeHeadless', flags: ['--enable-features=SharedArrayBuffer']},
-      ChromeDebug: {
-        debug: true,
-        base: 'ChromeCanary',
-        flags: [
-          '--remote-debugging-port=9333', '--enable-features=SharedArrayBuffer',
-          '--enable-experimental-web-platform-features',
-          '--js-flags=--experimental-wasm-type-reflection --experimental-wasm-stack-switching --experimental-wasm-memory64',
-          '--enable-dawn-features=allow_unsafe_apis'
-        ],
-        chromeFlags: [
-          '--experimental-wasm-memory64', '--experimental-wasm-stack-switching', '--experimental-wasm-type-reflection',
-          '--js-flags=--experimental-wasm-type-reflection --experimental-wasm-stack-switching --experimental-wasm-memory64'
-        ],
-      },
-      ChromeCanaryTest: {
-        base: 'ChromeCanary',
-        flags: [
-          '--enable-features=SharedArrayBuffer', '--enable-experimental-web-platform-features',
-          '--js-flags=--experimental-wasm-type-reflection --experimental-wasm-stack-switching --experimental-wasm-memory64',
-          '--enable-dawn-features=allow_unsafe_apis'
-        ],
-        chromeFlags: [
-          '--experimental-wasm-memory64', '--experimental-wasm-stack-switching', '--experimental-wasm-type-reflection',
-          '--js-flags=--experimental-wasm-type-reflection --experimental-wasm-stack-switching --experimental-wasm-memory64'
-        ],
-      },
-      ChromeCanaryDebug: {
-        debug: true,
-        base: 'ChromeCanary',
-        flags: [
-          '--remote-debugging-port=9333', '--enable-features=SharedArrayBuffer',
-          '--enable-experimental-web-platform-features'
-        ]
-      },
-      ChromeWebGpuProfileTest: {
-        base: 'ChromeCanary',
-        flags:
-            ['--window-size=1,1', '--enable-features=SharedArrayBuffer', '--enable-dawn-features=allow_unsafe_apis']
-      },
-      ChromeWebGpuProfileDebug: {
-        debug: true,
-        base: 'ChromeCanary',
-        flags: [
-          '--remote-debugging-port=9333',
-          '--enable-features=SharedArrayBuffer',
-          '--enable-dawn-features=allow_unsafe_apis',
-        ]
-      },
-=======
       EdgeTest: {base: 'Edge', flags: chromiumFlags},
       ChromeTest: {base: 'Chrome', flags: chromiumFlags},
       ChromeTestHeadless: {base: 'ChromeHeadless', flags: chromiumFlags},
       ChromeCanaryTest: {base: 'ChromeCanary', flags: chromiumFlags},
->>>>>>> ba7f20ac
       //
       // ==== BrowserStack browsers ====
       //

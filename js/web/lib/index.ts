// Copyright (c) Microsoft Corporation. All rights reserved.
// Licensed under the MIT License.

/* eslint-disable @typescript-eslint/no-var-requires, @typescript-eslint/no-require-imports */
// We use "require" instead of "import" here because import statement must be put in top level. Our current code does
// not allow bundler to tree-shaking code as expected because some codes are treated as having side effects.
// So we import code inside the if-clause to allow bundler remove the code safely.

export * from 'onnxruntime-common';
import {registerBackend, env} from 'onnxruntime-common';
import {version} from './version';

if (!BUILD_DEFS.DISABLE_WEBGL) {
  const onnxjsBackend = require('./backend-onnxjs').onnxjsBackend;
  registerBackend('webgl', onnxjsBackend, -10);
}

if (!BUILD_DEFS.DISABLE_WASM) {
<<<<<<< HEAD
  const wasmBackend = require('./backend-wasm').wasmBackend;
  // if (!BUILD_DEFS.DISABLE_WEBGPU && typeof navigator !== 'undefined' && navigator.gpu) {
  registerBackend('webgpu', wasmBackend, 1);
  // }
  registerBackend('cpu', wasmBackend, 1);
  registerBackend('wasm', wasmBackend, 1);
  registerBackend('xnnpack', wasmBackend, 9);
  registerBackend('webnn', wasmBackend, 9);
=======
  const wasmBackend = BUILD_DEFS.DISABLE_TRAINING ? require('./backend-wasm-inference').wasmBackend :
                                                    require('./backend-wasm-training').wasmBackend;
  if (!BUILD_DEFS.DISABLE_WEBGPU && typeof navigator !== 'undefined' && navigator.gpu) {
    registerBackend('webgpu', wasmBackend, 5);
  }
  registerBackend('cpu', wasmBackend, 10);
  registerBackend('wasm', wasmBackend, 10);
  if (BUILD_DEFS.DISABLE_TRAINING) {
    registerBackend('xnnpack', wasmBackend, 9);
    registerBackend('webnn', wasmBackend, 9);
  }
>>>>>>> ba7f20ac
}

Object.defineProperty(env.versions, 'web', {value: version, enumerable: true});<|MERGE_RESOLUTION|>--- conflicted
+++ resolved
@@ -16,16 +16,6 @@
 }
 
 if (!BUILD_DEFS.DISABLE_WASM) {
-<<<<<<< HEAD
-  const wasmBackend = require('./backend-wasm').wasmBackend;
-  // if (!BUILD_DEFS.DISABLE_WEBGPU && typeof navigator !== 'undefined' && navigator.gpu) {
-  registerBackend('webgpu', wasmBackend, 1);
-  // }
-  registerBackend('cpu', wasmBackend, 1);
-  registerBackend('wasm', wasmBackend, 1);
-  registerBackend('xnnpack', wasmBackend, 9);
-  registerBackend('webnn', wasmBackend, 9);
-=======
   const wasmBackend = BUILD_DEFS.DISABLE_TRAINING ? require('./backend-wasm-inference').wasmBackend :
                                                     require('./backend-wasm-training').wasmBackend;
   if (!BUILD_DEFS.DISABLE_WEBGPU && typeof navigator !== 'undefined' && navigator.gpu) {
@@ -37,7 +27,6 @@
     registerBackend('xnnpack', wasmBackend, 9);
     registerBackend('webnn', wasmBackend, 9);
   }
->>>>>>> ba7f20ac
 }
 
 Object.defineProperty(env.versions, 'web', {value: version, enumerable: true});
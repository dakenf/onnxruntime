--- conflicted
+++ resolved
@@ -166,25 +166,6 @@
   }
 };
 
-<<<<<<< HEAD
-export const streamResponseToBuffer = async (response: Response, output: ArrayBuffer, outputOffset = 0) => {
-  let offset = outputOffset;
-  if (typeof response.body?.getReader !== 'undefined') {
-    const reader = response.body.getReader();
-
-    // eslint-disable-next-line no-constant-condition
-    while (true) {
-      const {done, value} = await reader.read();
-      if (done) {
-        break;
-      }
-      const chunk = new Uint8Array(output, offset, value.byteLength);
-      chunk.set(new Uint8Array(value));
-      offset += value.byteLength;
-    }
-  }
-}
-=======
 /**
  * Check whether the given tensor type is supported by GPU buffer
  */
@@ -216,4 +197,21 @@
  */
 export const dataLocationEnumToString = (location: number): Tensor.DataLocation|undefined =>
     (['none', 'cpu', 'cpu-pinned', 'texture', 'gpu-buffer'] as const)[location];
->>>>>>> ba7f20ac
+
+export const streamResponseToBuffer = async (response: Response, output: ArrayBuffer, outputOffset = 0) => {
+  let offset = outputOffset;
+  if (typeof response.body?.getReader !== 'undefined') {
+    const reader = response.body.getReader();
+
+    // eslint-disable-next-line no-constant-condition
+    while (true) {
+      const {done, value} = await reader.read();
+      if (done) {
+        break;
+      }
+      const chunk = new Uint8Array(output, offset, value.byteLength);
+      chunk.set(new Uint8Array(value));
+      offset += value.byteLength;
+    }
+  }
+}
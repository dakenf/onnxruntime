// Copyright (c) Microsoft Corporation. All rights reserved.
// Licensed under the MIT License.

import {DataType} from '../../../wasm-common';
import {TensorView} from '../../tensor';
import {BroadcastUtil} from '../../util';
import {ComputeContext, GpuDataType, ProgramInfoLoader} from '../types';

import {createMatmulProgramInfo} from './3rd-party/matmul_packed_webgpu';
import {InternalActivationAttributes} from './fuse-utils';


const createMatmulProgramMetadata = (hasBias: boolean, cacheHint: string) => ({
  name: 'MatMul',
  inputTypes: hasBias ? [GpuDataType.default, GpuDataType.default, GpuDataType.default] :
                        [GpuDataType.default, GpuDataType.default],
  cacheHint
});

<<<<<<< HEAD
const createMatmulProgramInfo =
    (metadata: ProgramMetadata, inputs: readonly TensorView[], activationAttributes: InternalActivationAttributes):
        ProgramInfo => {
          const aShape = inputs[0].dims;
          const bShape = inputs[1].dims;
          const outputShape = BroadcastUtil.calcShape(aShape, bShape, true);
          if (!outputShape) {
            throw new Error('Can\'t use matmul on the given tensors');
          }
          const outputSize = ShapeUtil.size(outputShape);
          const broadcastA = (aShape.length < outputShape.length || aShape[aShape.length - 2] === 1);
          const broadcastB = (bShape.length < outputShape.length || bShape[bShape.length - 1] === 1);

          const dataType = 'f32';  // TODO: support other data type
          const {activationFunction, applyActivation} = getActicationSnippet(activationAttributes);

          const M = outputShape[outputShape.length - 2];
          const K = aShape[aShape.length - 1];
          const N = outputShape[outputShape.length - 1];
          const getShaderSource = (shaderHelper: ShaderHelper) => `
  const M: u32 = ${M}u;
  const N: u32 = ${N}u;
  const K: u32 = ${K}u;

  @group(0) @binding(0) var<storage, read> a : array<${dataType}>;
  @group(0) @binding(1) var<storage, read> b : array<${dataType}>;
  @group(0) @binding(2) var<storage, read_write> output : array<${dataType}>;

  ${activationFunction}

  ${shaderHelper.mainStart()}
    ${shaderHelper.guardAgainstOutOfBoundsWorkgroupSizes(outputSize)}

    let stack = global_idx / (M * N);
    let mn = global_idx % (M * N);
    let n = global_idx % N;
    let m = mn / N;

    let offsetA = ${broadcastA ? 'm * K' : 'stack * (M * K) + m * K'};
    let offsetB = ${broadcastB ? 'n' : 'stack * (K * N) + n'};

    var value = ${dataType}(0);
    for (var k: u32 = 0u; k<${K}u; k++) {
      value += a[offsetA + k] * b[offsetB + k * N];
    }
    ${applyActivation}
    output[global_idx] = value;
  }`;
          return {
            ...metadata,
            outputs: [{dims: outputShape, dataType: inputs[0].dataType, gpuDataType: GpuDataType.default}],
            getShaderSource,
            dispatchGroup: () => ({x: Math.ceil(outputSize / 64 /* workgroup size */)})
          };
        };

=======
>>>>>>> 21ae86e4
export const createMatmulProgramInfoLoader =
    (inputs: readonly TensorView[], activationAttributes: InternalActivationAttributes, outputShape: readonly number[]):
        ProgramInfoLoader => {
          const metadata = createMatmulProgramMetadata(inputs.length > 2, activationAttributes.activationCacheKey);
          return {...metadata, get: () => createMatmulProgramInfo(metadata, inputs, activationAttributes, outputShape)};
        };

const validateInputs = (inputs: readonly TensorView[]): void => {
  if (!inputs || inputs.length !== 2) {
    throw new Error('MatMul requires 2 inputs.');
  }

  if (inputs[0].dims[inputs[0].dims.length - 1] !== inputs[1].dims[inputs[1].dims.length - 2]) {
    throw new Error('shared dimension does not match.');
  }

  if (inputs[0].dataType !== DataType.float || inputs[1].dataType !== DataType.float) {
    throw new Error('inputs should be float type');
  }
};

export const matMul = (context: ComputeContext): void => {
  validateInputs(context.inputs);
  const outputShape = BroadcastUtil.calcShape(context.inputs[0].dims, context.inputs[1].dims, true);
  if (!outputShape) {
    throw new Error('Can\'t use matmul on the given tensors');
  }
  context.compute(createMatmulProgramInfoLoader(context.inputs, {activation: '', activationCacheKey: ''}, outputShape));
};<|MERGE_RESOLUTION|>--- conflicted
+++ resolved
@@ -17,65 +17,6 @@
   cacheHint
 });
 
-<<<<<<< HEAD
-const createMatmulProgramInfo =
-    (metadata: ProgramMetadata, inputs: readonly TensorView[], activationAttributes: InternalActivationAttributes):
-        ProgramInfo => {
-          const aShape = inputs[0].dims;
-          const bShape = inputs[1].dims;
-          const outputShape = BroadcastUtil.calcShape(aShape, bShape, true);
-          if (!outputShape) {
-            throw new Error('Can\'t use matmul on the given tensors');
-          }
-          const outputSize = ShapeUtil.size(outputShape);
-          const broadcastA = (aShape.length < outputShape.length || aShape[aShape.length - 2] === 1);
-          const broadcastB = (bShape.length < outputShape.length || bShape[bShape.length - 1] === 1);
-
-          const dataType = 'f32';  // TODO: support other data type
-          const {activationFunction, applyActivation} = getActicationSnippet(activationAttributes);
-
-          const M = outputShape[outputShape.length - 2];
-          const K = aShape[aShape.length - 1];
-          const N = outputShape[outputShape.length - 1];
-          const getShaderSource = (shaderHelper: ShaderHelper) => `
-  const M: u32 = ${M}u;
-  const N: u32 = ${N}u;
-  const K: u32 = ${K}u;
-
-  @group(0) @binding(0) var<storage, read> a : array<${dataType}>;
-  @group(0) @binding(1) var<storage, read> b : array<${dataType}>;
-  @group(0) @binding(2) var<storage, read_write> output : array<${dataType}>;
-
-  ${activationFunction}
-
-  ${shaderHelper.mainStart()}
-    ${shaderHelper.guardAgainstOutOfBoundsWorkgroupSizes(outputSize)}
-
-    let stack = global_idx / (M * N);
-    let mn = global_idx % (M * N);
-    let n = global_idx % N;
-    let m = mn / N;
-
-    let offsetA = ${broadcastA ? 'm * K' : 'stack * (M * K) + m * K'};
-    let offsetB = ${broadcastB ? 'n' : 'stack * (K * N) + n'};
-
-    var value = ${dataType}(0);
-    for (var k: u32 = 0u; k<${K}u; k++) {
-      value += a[offsetA + k] * b[offsetB + k * N];
-    }
-    ${applyActivation}
-    output[global_idx] = value;
-  }`;
-          return {
-            ...metadata,
-            outputs: [{dims: outputShape, dataType: inputs[0].dataType, gpuDataType: GpuDataType.default}],
-            getShaderSource,
-            dispatchGroup: () => ({x: Math.ceil(outputSize / 64 /* workgroup size */)})
-          };
-        };
-
-=======
->>>>>>> 21ae86e4
 export const createMatmulProgramInfoLoader =
     (inputs: readonly TensorView[], activationAttributes: InternalActivationAttributes, outputShape: readonly number[]):
         ProgramInfoLoader => {

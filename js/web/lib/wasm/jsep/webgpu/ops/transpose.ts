// Copyright (c) Microsoft Corporation. All rights reserved.
// Licensed under the MIT License.

import {TensorView} from '../../tensor-view';
import {ShapeUtil} from '../../util';
import {AttributeWithCacheKey, createAttributeWithCacheKey} from '../attribute-with-cache-key';
import {ComputeContext, ProgramInfo} from '../types';

import {createTensorShapeVariables, IndicesHelper, inputVariable, outputVariable, ShaderHelper} from './common';

export interface TransposeAttributes extends AttributeWithCacheKey {
  readonly perm: number[];
}

const validateInputs = (inputs: readonly TensorView[]): void => {
  if (!inputs || inputs.length !== 1) {
    throw new Error('Transpose requires 1 input.');
  }
<<<<<<< HEAD

  if (inputs[0].dataType !== DataType.float && inputs[0].dataType !== DataType.int32 &&
      inputs[0].dataType !== DataType.uint32 && inputs[0].dataType !== DataType.float16) {
    throw new Error('Transpose only support float, float16, int32, and uint32 data types');
  }
=======
>>>>>>> ba7f20ac
};

const getAdjustedPerm = (inputRank: number, perm: number[]): number[] =>
    (perm && perm.length !== inputRank) ? [...(new Array(inputRank).keys())].reverse() : perm;

const getOutputShape = (inputShape: readonly number[], perm: number[]): readonly number[] =>
    ShapeUtil.sortBasedOnPerm(inputShape, getAdjustedPerm(inputShape.length, perm));

const permFunctionBody = (perm: number[], rank: number, input: IndicesHelper, output: IndicesHelper): string => {
  const reverseFunc = [];
  reverseFunc.push(`fn perm(i: ${output.type.indices}) -> ${input.type.indices} {
    var a: ${input.type.indices};`);
  for (let i = 0; i < rank; ++i) {
    reverseFunc.push(input.indicesSet('a', perm[i], `i[${i}]`));
  }
  reverseFunc.push('return a;}');
  return reverseFunc.join('\n');
};

export const createTransposeProgramInfo =
<<<<<<< HEAD
    (inputTensor: TensorView, permAttr: number[], reshapeOutput?: number[]): ProgramInfo => {
      const dataType = inputTensor.dataType;
      const inputShape = inputTensor.dims;
      const perm = getAdjustedPerm(inputShape, permAttr);
      const outputShape = getOutputShape(inputShape, perm);
      const rank = inputShape.length;
      const outputSize = ShapeUtil.size(outputShape);
      // A dims=[${inputs[0].dims.toString()}]
      // out Dims=[${unpackedOutputShape.toString()}]
      // based on perm=[${perm.toString()}]

      const output = outputVariable('output', dataType, outputShape);
      const input = inputVariable('a', dataType, inputShape);

      const getShaderSource = (shaderHelper: ShaderHelper) => `
  ${shaderHelper.declareVariables(input, output)}
=======
    (inputDataType: number, inputRank: number, permAttr: number[]): ProgramInfo => {
      const perm = getAdjustedPerm(inputRank, permAttr);
      const output = outputVariable('output', inputDataType, (permAttr && permAttr.length) || inputRank);
      const input = inputVariable('a', inputDataType, inputRank);

      const getShaderSource = (shaderHelper: ShaderHelper) => `
  ${shaderHelper.registerUniform('output_size', 'u32').declareVariables(input, output)}
>>>>>>> ba7f20ac

  ${permFunctionBody(perm, inputRank, input, output)}

  ${shaderHelper.mainStart()}
    ${shaderHelper.guardAgainstOutOfBoundsWorkgroupSizes('uniforms.output_size')}

    let indices = ${output.offsetToIndices('global_idx')};
    let aIndices = perm(indices);

    ${output.setByOffset('global_idx', input.getByIndices('aIndices'))}
  }`;
      return {
<<<<<<< HEAD
        ...transposeProgramMetadata,
        outputs:
            [{dims: reshapeOutput || outputShape, dataType: inputTensor.dataType, gpuDataType: GpuDataType.default}],
        getShaderSource,
        dispatchGroup: () => ({x: Math.ceil(outputSize / 64 /* workgroup size */)})
=======
        name: 'Transpose',
        shaderCache: {hint: `${permAttr}`, inputDependencies: ['rank']},
        getRunData: (inputs) => {
          const outputShape = getOutputShape(inputs[0].dims, perm);
          const outputSize = ShapeUtil.size(outputShape);
          return {
            outputs: [{dims: outputShape, dataType: inputs[0].dataType}],
            dispatchGroup: {x: Math.ceil(outputSize / 64 /* workgroup size */)},
            programUniforms: [
              {type: 'uint32', data: outputSize},
              ...createTensorShapeVariables(inputs[0].dims),
              ...createTensorShapeVariables(outputShape),
            ],
          };
        },
        getShaderSource,
>>>>>>> ba7f20ac
      };
    };

export const transpose = (context: ComputeContext, attributes: TransposeAttributes): void => {
  validateInputs(context.inputs);
  context.compute(
      createTransposeProgramInfo(context.inputs[0].dataType, context.inputs[0].dims.length, attributes.perm));
};

export const parseTransposeAttributes = (attributes: Record<string, unknown>): TransposeAttributes =>
    createAttributeWithCacheKey({perm: attributes.perm as number[]});<|MERGE_RESOLUTION|>--- conflicted
+++ resolved
@@ -16,14 +16,6 @@
   if (!inputs || inputs.length !== 1) {
     throw new Error('Transpose requires 1 input.');
   }
-<<<<<<< HEAD
-
-  if (inputs[0].dataType !== DataType.float && inputs[0].dataType !== DataType.int32 &&
-      inputs[0].dataType !== DataType.uint32 && inputs[0].dataType !== DataType.float16) {
-    throw new Error('Transpose only support float, float16, int32, and uint32 data types');
-  }
-=======
->>>>>>> ba7f20ac
 };
 
 const getAdjustedPerm = (inputRank: number, perm: number[]): number[] =>
@@ -44,24 +36,6 @@
 };
 
 export const createTransposeProgramInfo =
-<<<<<<< HEAD
-    (inputTensor: TensorView, permAttr: number[], reshapeOutput?: number[]): ProgramInfo => {
-      const dataType = inputTensor.dataType;
-      const inputShape = inputTensor.dims;
-      const perm = getAdjustedPerm(inputShape, permAttr);
-      const outputShape = getOutputShape(inputShape, perm);
-      const rank = inputShape.length;
-      const outputSize = ShapeUtil.size(outputShape);
-      // A dims=[${inputs[0].dims.toString()}]
-      // out Dims=[${unpackedOutputShape.toString()}]
-      // based on perm=[${perm.toString()}]
-
-      const output = outputVariable('output', dataType, outputShape);
-      const input = inputVariable('a', dataType, inputShape);
-
-      const getShaderSource = (shaderHelper: ShaderHelper) => `
-  ${shaderHelper.declareVariables(input, output)}
-=======
     (inputDataType: number, inputRank: number, permAttr: number[]): ProgramInfo => {
       const perm = getAdjustedPerm(inputRank, permAttr);
       const output = outputVariable('output', inputDataType, (permAttr && permAttr.length) || inputRank);
@@ -69,7 +43,6 @@
 
       const getShaderSource = (shaderHelper: ShaderHelper) => `
   ${shaderHelper.registerUniform('output_size', 'u32').declareVariables(input, output)}
->>>>>>> ba7f20ac
 
   ${permFunctionBody(perm, inputRank, input, output)}
 
@@ -82,13 +55,6 @@
     ${output.setByOffset('global_idx', input.getByIndices('aIndices'))}
   }`;
       return {
-<<<<<<< HEAD
-        ...transposeProgramMetadata,
-        outputs:
-            [{dims: reshapeOutput || outputShape, dataType: inputTensor.dataType, gpuDataType: GpuDataType.default}],
-        getShaderSource,
-        dispatchGroup: () => ({x: Math.ceil(outputSize / 64 /* workgroup size */)})
-=======
         name: 'Transpose',
         shaderCache: {hint: `${permAttr}`, inputDependencies: ['rank']},
         getRunData: (inputs) => {
@@ -105,7 +71,6 @@
           };
         },
         getShaderSource,
->>>>>>> ba7f20ac
       };
     };
 

// Copyright (c) Microsoft Corporation. All rights reserved.
// Licensed under the MIT License.

import {DataType} from '../../../wasm-common';
import {TensorView} from '../../tensor-view';
import {ShapeUtil} from '../../util';
import {AttributeWithCacheKey, createAttributeWithCacheKey} from '../attribute-with-cache-key';
import {ComputeContext, ProgramInfo, ProgramShaderCacheInfo} from '../types';

import {IndicesHelper, inputVariable, outputVariable, ShaderHelper} from './common';

const validateInputs = (inputs: readonly TensorView[]): void => {
  if (!inputs || inputs.length === 0 || inputs.length > 2) {
    throw new Error('Reduce op requires 1 or 2 inputs.');
  }

  if (inputs.length === 2 && inputs[1].dims.length !== 1) {
    throw new Error('Invalid axes input dims.');
  }
};

export interface ReduceAttributes extends AttributeWithCacheKey {
  keepDims: boolean;
  noopWithEmptyAxes: boolean;
  axes: number[];
}

export type ReduceOp =
    (input: IndicesHelper, output: IndicesHelper,
     axes: readonly number[]) => [string, string, string, string, ...string[]];

const noOp: ReduceOp = (input) => ['', '', `var value = ${input.getByOffset('inputOffset')};`, ''];
export const createReduceProgramInfo =
    (name: string, shaderCache: ProgramShaderCacheInfo, inputs: readonly TensorView[], reduceOp: ReduceOp,
     axesInput: number[], outputDataType: DataType, keepDims = false, noopWithEmptyAxes = false): ProgramInfo => {
      const outputShape: number[] = [];
      const inputShape = inputs[0].dims;

      const axes = ShapeUtil.normalizeAxes(axesInput, inputs[0].dims.length);
      const reduceOnAllAxes = !noopWithEmptyAxes && axes.length === 0;
      inputShape.forEach((d, i) => {
        if (reduceOnAllAxes || axes.indexOf(i) >= 0) {
          if (keepDims) {
            outputShape.push(1);
          }  // else { // skip this axis}
        } else {
          outputShape.push(d);
        }
      });

      const idxCopy: string[] = [];  // copy output indexes to input indexes

      const input = inputVariable('_A', inputs[0].dataType, inputShape);
      const output = outputVariable('output', outputDataType, outputShape);
      const ops = reduceOp(input, output, axes);
      const inputOffsetAssignment = `inputOffset = ${input.indicesToOffset('inputIndices')};`;
      const initinputOffsetLet = `let ${inputOffsetAssignment};`;
      const initinputOffsetVar = `var ${inputOffsetAssignment};`;
      const initinputOffset = (ops[1] === '') ? '' : initinputOffsetVar;
      let reduceOps = ((ops[1] === '') ? initinputOffsetLet : inputOffsetAssignment) + '\n' + ops[2];

      for (let k = 0, l = 0; k < inputs[0].dims.length; k++) {
        // if this axis is reduced
        if (reduceOnAllAxes || axes.indexOf(k) >= 0) {
          if (keepDims) {
            l++;
          }
          // loop over the d-th axis
          reduceOps = `for(var j${k}: u32 = 0; j${k} < ${inputs[0].dims[k]}; j${k}++) {
                ${ops[2].includes('lastIndex') ? `let lastIndex = j${k};` : ''}
                ${input.indicesSet('inputIndices', k, `j${k}`)}
                ${reduceOps}
              }`;
        } else {
          idxCopy.push(`${input.indicesSet('inputIndices', k, output.indicesGet('outputIndices', l))};`);
          l++;
        }
      }

      const outputSize = ShapeUtil.size(outputShape);
      const getShaderSource = (shaderHelper: ShaderHelper) => `
        ${shaderHelper.declareVariables(input, output)}

        ${shaderHelper.mainStart()}
          ${shaderHelper.guardAgainstOutOfBoundsWorkgroupSizes(outputSize)}
          var inputIndices: ${input.type.indices};
          let outputIndices = ${output.offsetToIndices('global_idx')};

          ${idxCopy.join('\n')}
          ${ops[0]}       // init ops for reduce max/min
          ${initinputOffset}
          ${ops[1]}
          ${reduceOps}
          ${ops[3]}
          ${ops.length === 4 ? output.setByOffset('global_idx', 'value') : ops.slice(4).join('\n')}
        }`;

      return {
        name,
        shaderCache,
        getShaderSource,
        getRunData: () => ({
          outputs: [{dims: outputShape, dataType: outputDataType}],
          dispatchGroup: {x: Math.ceil(outputSize / 64 /* workgroup size */)}
        }),
      };
    };

const createReduceAttributesFromInputs =
    (inputs: readonly TensorView[], attributes: ReduceAttributes): ReduceAttributes => {
      const axes: number[] = [];
      if (inputs[1].dims[0] > 0) {
        inputs[1].getBigInt64Array().forEach(v => axes.push(Number(v)));
      }
      return createAttributeWithCacheKey(
          {axes, keepDims: attributes.keepDims, noopWithEmptyAxes: attributes.noopWithEmptyAxes});
    };

const runReduceProgram =
    (context: ComputeContext, name: string, attributes: ReduceAttributes, reduceOp: ReduceOp): void => {
      const inputs = context.inputs;
      const updatedAttributes: ReduceAttributes =
          inputs.length === 1 ? attributes : createReduceAttributesFromInputs(inputs, attributes);

      context.compute(
          createReduceProgramInfo(
              name, {hint: updatedAttributes.cacheKey}, [inputs[0]],
              updatedAttributes.noopWithEmptyAxes && updatedAttributes.axes.length === 0 ? noOp : reduceOp,
              updatedAttributes.axes, inputs[0].dataType, updatedAttributes.keepDims,
              updatedAttributes.noopWithEmptyAxes),
          {inputs: [0]});
    };

export const reduceLogSum = (context: ComputeContext, attributes: ReduceAttributes): void => {
  validateInputs(context.inputs);
  const reduceOp: ReduceOp = (input, output) =>
      [`var value = ${output.type.storage}(0);`,
       '',
       `value += ${input.getByOffset('inputOffset')};`,
       'value = log(value);',
  ];
  runReduceProgram(context, 'ReduceLogSum', attributes, reduceOp);
};

export const reduceL1 = (context: ComputeContext, attributes: ReduceAttributes): void => {
  validateInputs(context.inputs);
  const reduceOp: ReduceOp = (input, output) =>
      [`var value = ${output.type.storage}(0);`,
       '',
       `value += abs(${input.getByOffset('inputOffset')});`,
       '',
  ];
  runReduceProgram(context, 'ReduceL1', attributes, reduceOp);
};

export const reduceL2 = (context: ComputeContext, attributes: ReduceAttributes): void => {
  validateInputs(context.inputs);
  const reduceOp: ReduceOp = (input, output) =>
<<<<<<< HEAD
      [`var t = ${output.type.storage}(0); var value = ${output.type.storage}(0);`,
=======
      [`var t = ${output.type.value}(0); var value = ${output.type.value}(0);`,
>>>>>>> ba7f20ac
       '',
       `t = ${input.getByOffset('inputOffset')}; value += (t * t);`,
       'value = sqrt(value);',
  ];
  runReduceProgram(context, 'ReduceL2', attributes, reduceOp);
};

export const reduceLogSumExp = (context: ComputeContext, attributes: ReduceAttributes): void => {
  validateInputs(context.inputs);
  const reduceOp: ReduceOp = (input, output) =>
      [`var value = ${output.type.storage}(0);`,
       '',
       `value += exp(${input.getByOffset('inputOffset')});`,
       'value = log(value);',
  ];
  runReduceProgram(context, 'ReduceLogSumExp', attributes, reduceOp);
};

export const reduceMax = (context: ComputeContext, attributes: ReduceAttributes): void => {
  validateInputs(context.inputs);
  const reduceOp: ReduceOp = (input, _output, axes) => {
    const idxZero = [];
    for (let k = 0; k < input.rank; k++) {
      if (axes.indexOf(k) >= 0 || axes.length === 0) {
        idxZero.push(input.indicesSet('inputIndices', k, 0));
      }
    }

    return [
      `${idxZero.join('\n')}`,
      `var value = ${input.getByOffset('inputOffset')};`,
      `value = max(value, ${input.getByOffset('inputOffset')});`,
      '',
    ];
  };
  runReduceProgram(context, 'ReduceMax', attributes, reduceOp);
};

export const reduceMean = (context: ComputeContext, attributes: ReduceAttributes): void => {
  validateInputs(context.inputs);
  const reduceOp: ReduceOp = (input, output, axes) => {
    let size = 1.0;
    for (let k = 0; k < input.rank; k++) {
      if (axes.indexOf(k) >= 0 || axes.length === 0) {
        // TODO: this depends on the input dims. If we want to use uniform, this need to be updated.
        size *= context.inputs[0].dims[k];
      }
    }

    return [
      'var sum = f32(0);',
      '',
      `sum += f32(${input.getByOffset('inputOffset')});`,
<<<<<<< HEAD
      `let value = ${output.type.storage}(sum / ${size});`,
=======
      `let value = ${output.type.value}(sum / ${size});`,
>>>>>>> ba7f20ac
    ];
  };
  runReduceProgram(context, 'ReduceMean', attributes, reduceOp);
};

export const reduceMin = (context: ComputeContext, attributes: ReduceAttributes): void => {
  validateInputs(context.inputs);
  const reduceOp: ReduceOp = (input, _output, axes) => {
    const idxZero = [];
    for (let k = 0; k < input.rank; k++) {
      if (axes.indexOf(k) >= 0 || axes.length === 0) {
        idxZero.push(`inputIndices[${k}] = 0;`);  // first element
      }
    }

    return [
      `${idxZero.join('\n')}`,
      `var value = ${input.getByOffset('inputOffset')};`,
      `value = min(value, ${input.getByOffset('inputOffset')});`,
      '',
    ];
  };
  runReduceProgram(context, 'ReduceMin', attributes, reduceOp);
};

export const reduceProd = (context: ComputeContext, attributes: ReduceAttributes): void => {
  validateInputs(context.inputs);
  const reduceOp: ReduceOp = (input, output) =>
      [`var value = ${output.type.storage}(1);`,
       '',
       `value *= ${input.getByOffset('inputOffset')};`,
       '',
  ];
  runReduceProgram(context, 'ReduceProd', attributes, reduceOp);
};

export const reduceSum = (context: ComputeContext, attributes: ReduceAttributes): void => {
  validateInputs(context.inputs);
  const reduceOp: ReduceOp = (input, output) =>
      [`var value = ${output.type.storage}(0);`,
       '',
       `value += ${input.getByOffset('inputOffset')};`,
       '',
  ];
  runReduceProgram(context, 'ReduceSum', attributes, reduceOp);
};

export const reduceSumSquare = (context: ComputeContext, attributes: ReduceAttributes): void => {
  validateInputs(context.inputs);
  const reduceOp: ReduceOp = (input, output) =>
<<<<<<< HEAD
      [`var t = ${output.type.storage}(0); var value = ${output.type.storage}(0);`,
=======
      [`var t = ${output.type.value}(0); var value = ${output.type.value}(0);`,
>>>>>>> ba7f20ac
       '',
       `t = ${input.getByOffset('inputOffset')}; value += t * t;`,
       '',
  ];
  runReduceProgram(context, 'ReduceSumSquare', attributes, reduceOp);
};

export const parseReduceAttributes = (attributes: Record<string, unknown>): ReduceAttributes =>
    createAttributeWithCacheKey(attributes as Omit<ReduceAttributes, keyof AttributeWithCacheKey>);<|MERGE_RESOLUTION|>--- conflicted
+++ resolved
@@ -156,11 +156,7 @@
 export const reduceL2 = (context: ComputeContext, attributes: ReduceAttributes): void => {
   validateInputs(context.inputs);
   const reduceOp: ReduceOp = (input, output) =>
-<<<<<<< HEAD
-      [`var t = ${output.type.storage}(0); var value = ${output.type.storage}(0);`,
-=======
       [`var t = ${output.type.value}(0); var value = ${output.type.value}(0);`,
->>>>>>> ba7f20ac
        '',
        `t = ${input.getByOffset('inputOffset')}; value += (t * t);`,
        'value = sqrt(value);',
@@ -214,11 +210,7 @@
       'var sum = f32(0);',
       '',
       `sum += f32(${input.getByOffset('inputOffset')});`,
-<<<<<<< HEAD
-      `let value = ${output.type.storage}(sum / ${size});`,
-=======
       `let value = ${output.type.value}(sum / ${size});`,
->>>>>>> ba7f20ac
     ];
   };
   runReduceProgram(context, 'ReduceMean', attributes, reduceOp);
@@ -269,11 +261,7 @@
 export const reduceSumSquare = (context: ComputeContext, attributes: ReduceAttributes): void => {
   validateInputs(context.inputs);
   const reduceOp: ReduceOp = (input, output) =>
-<<<<<<< HEAD
-      [`var t = ${output.type.storage}(0); var value = ${output.type.storage}(0);`,
-=======
       [`var t = ${output.type.value}(0); var value = ${output.type.value}(0);`,
->>>>>>> ba7f20ac
        '',
        `t = ${input.getByOffset('inputOffset')}; value += t * t;`,
        '',

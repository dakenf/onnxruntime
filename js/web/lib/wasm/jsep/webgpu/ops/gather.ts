--- conflicted
+++ resolved
@@ -41,16 +41,6 @@
       const gatheredBatchElements = N * block * elementSize;
       const axisDimLimit = inputShape[axis];
 
-<<<<<<< HEAD
-        const inputIndices: number[] = [];
-        inputs[1].getBigInt64Array().forEach(v => {
-            let value = Number(v);
-            if (value < 0){
-                value += axisDimLimit;
-            }
-            inputIndices.push(value);
-        });
-=======
       const inputIndices: number[] = [];
       const inputIndicesArray = indicesElementSize === 2
         ? inputs[1].getBigInt64Array()
@@ -62,7 +52,6 @@
         }
         inputIndices.push(value);
       }
->>>>>>> f2985321
 
       const inputSize = ShapeUtil.size(inputShape) * elementSize;
       const outputSize = ShapeUtil.size(outputShape) * elementSize;
@@ -75,11 +64,7 @@
   const inputIndices = array<u32, N>(${inputIndices.map(i => `${i}u`).join(',')});
 
   @group(0) @binding(0) var<storage, read> input : array<u32>;
-<<<<<<< HEAD
-  @group(0) @binding(2) var<storage, read_write> output: array<u32>;
-=======
   @group(0) @binding(1) var<storage, read_write> output: array<u32>;
->>>>>>> f2985321
 
   ${shaderHelper.mainStart()}
     let batch: u32 = global_idx / N;

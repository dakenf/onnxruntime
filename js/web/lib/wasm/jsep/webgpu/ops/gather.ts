--- conflicted
+++ resolved
@@ -1,22 +1,12 @@
 // Copyright (c) Microsoft Corporation. All rights reserved.
 // Licensed under the MIT License.
 
-<<<<<<< HEAD
-import { DataType } from '../../../wasm-common'
-import { TensorView } from '../../tensor'
-import { ShapeUtil } from '../../util'
-import { AttributeWithCacheKey, createAttributeWithCacheKey } from '../attribute-with-cache-key'
-import { ComputeContext, GpuDataType, ProgramInfo, ProgramMetadata } from '../types'
-
-import { getMaxComponents, inputVariable, outputVariable, ShaderHelper } from './common'
-=======
 import {TensorView} from '../../tensor-view';
 import {ShapeUtil} from '../../util';
 import {AttributeWithCacheKey, createAttributeWithCacheKey} from '../attribute-with-cache-key';
 import {ComputeContext, ProgramInfo} from '../types';
 
 import {inputVariable, outputVariable, ShaderHelper} from './common';
->>>>>>> ba7f20ac
 
 export interface GatherAttributes extends AttributeWithCacheKey {
   axis: number;
@@ -38,77 +28,6 @@
   const outputShape = inputShape.slice(0);
   outputShape.splice(axis, 1, ...indicesShape);
 
-<<<<<<< HEAD
-      const inputDataType = inputs[0].dataType;
-      const block = ShapeUtil.sizeFromDimension(inputShape, axis + 1);
-      const elementSize = [DataType.int64, DataType.uint64, DataType.double].includes(inputDataType) ? 2 : 1;
-      const indicesElementSize = inputs[1].dataType === DataType.int64 ? 2 : 1;
-
-      let gatherType = DataType.uint32;
-      if (inputDataType === DataType.float16) {
-        gatherType = DataType.float16;
-      }
-      const blockSize = elementSize * block;
-      const components = getMaxComponents(blockSize);
-
-      const input = inputVariable('input', gatherType, inputShape, components);
-      const indices = inputVariable('inputIndices', DataType.int32, indicesShape);
-      const output = outputVariable('output', gatherType, outputShape, components);
-
-      const M = ShapeUtil.sizeToDimension(inputShape, axis);
-      const N = ShapeUtil.size(indicesShape);
-      const dataBatchElements = ShapeUtil.sizeFromDimension(inputShape, axis) * elementSize / components;
-      const gatheredBatchElements = N * block * elementSize / components;
-      const axisDimLimit = inputShape[axis];
-
-      const inputSize = ShapeUtil.size(inputShape) * elementSize / components;
-      const outputSize = ShapeUtil.size(outputShape) * elementSize / components;
-
-      const totalGathers = M * N;
-      // int64 indices would be treated as little endian i32 with assumption they fall in i32 limits
-      // That assumption is safe as it's not possible to allocate >2gb buffer for input tensor
-      // Input data will be treated as u32 or two u32 for 8-byte tensors
-      const getShaderSource = (shaderHelper: ShaderHelper) => `
-  const N: u32 = ${N};
-  const elementSize: u32 = ${elementSize};
-  const indicesElementSize: u32 = ${indicesElementSize};
-  const blockSize = ${blockSize / components};
-
-  ${shaderHelper.declareVariables(input, indices, output)}
-
-  ${shaderHelper.mainStart()}
-    let batch: u32 = global_idx / N;
-    let i: u32 = global_idx % N;
-
-    let srcOffsetBatch: u32 = batch * ${dataBatchElements};
-    let dstOffsetBatch: u32 = batch * ${gatheredBatchElements};
-    var idx = inputIndices[i * indicesElementSize];
-    if (idx < 0) {
-        idx = idx + ${axisDimLimit};
-    }
-
-    let srcOffset = srcOffsetBatch + u32(idx) * blockSize;
-    let dstOffset = dstOffsetBatch + i * blockSize;
-    if (srcOffset >= ${inputSize}) {
-        return;
-    }
-    if (dstOffset >= ${outputSize}) {
-        return;
-    }
-    for (var j: u32 = 0; j < blockSize; j++) {
-        output[dstOffset + j] = input[srcOffset + j];
-    }
-  }`;
-      return {
-        ...metadata,
-        outputs: [
-          {dims: outputShape, dataType: inputs[0].dataType, gpuDataType: GpuDataType.default},
-        ],
-        getShaderSource,
-        dispatchGroup: () => ({x: Math.ceil(totalGathers / 64 /* workgroup size */)})
-      };
-    };
-=======
   const axisDimLimit = inputShape[axis];
   const outputSize = ShapeUtil.size(outputShape);
 
@@ -163,7 +82,6 @@
     getShaderSource,
   };
 };
->>>>>>> ba7f20ac
 
 export const parseGatherAttributes = (attributes: Record<string, unknown>): GatherAttributes =>
     createAttributeWithCacheKey({axis: attributes.axis as number});

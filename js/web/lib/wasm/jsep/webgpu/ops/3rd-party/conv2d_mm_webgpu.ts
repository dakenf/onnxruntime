--- conflicted
+++ resolved
@@ -29,7 +29,6 @@
 import {Activation, activationFnSnippet, biasActivationSnippet, typeSnippet} from './activation_util';
 import {utilFunctions} from './conv_util';
 import {makeMatMulPackedSource, makeMatMulPackedVec4Source} from './matmul_packed_webgpu';
-import { tensorTypeToWsglStorageType } from '../common';
 
 const conv2dCommonSnippet =
     (isChannelsLast: boolean, fitAOuter: boolean, fitBOuter: boolean, fitInner: boolean, addBias = false,
@@ -126,15 +125,10 @@
       const sampleW = `${getWSnippet(innerElementSizeW)}`;
 
       const resType = typeSnippet(innerElementSize, dataType);
-<<<<<<< HEAD
-      const aType = isChannelsLast ? typeSnippet(innerElementSizeX, dataType) : typeSnippet(innerElementSizeW, dataType);
-      const bType = isChannelsLast ? typeSnippet(innerElementSizeW, dataType) : typeSnippet(innerElementSizeX, dataType);
-=======
       const aType =
           isChannelsLast ? typeSnippet(innerElementSizeX, dataType) : typeSnippet(innerElementSizeW, dataType);
       const bType =
           isChannelsLast ? typeSnippet(innerElementSizeW, dataType) : typeSnippet(innerElementSizeX, dataType);
->>>>>>> ba7f20ac
       const userCode = `
     ${activationFnSnippet(activation, hasPreluActivationWeights, innerElementSize === 4, 4)}
     fn mm_readA(batch: i32, row : i32, colIn : i32) -> ${aType} {

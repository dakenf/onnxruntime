--- conflicted
+++ resolved
@@ -202,29 +202,8 @@
   }
 };
 
-<<<<<<< HEAD
-const createConvTranspose2DProgramMetadata = (hasBias: boolean, cacheHint: string): ProgramMetadata => ({
-  name: 'ConvTranspose2D',
-  inputTypes: hasBias ? [GpuDataType.default, GpuDataType.default, GpuDataType.default] :
-                        [GpuDataType.default, GpuDataType.default],
-  cacheHint
-});
-
-const createConvTranspose2DProgramInfoLoader =
-    (inputs: readonly TensorView[], attributes: ConvTransposeAttributes,
-     squeezeOutputShapeFunction?: (shape: readonly number[]) => number[]): ProgramInfoLoader => {
-      const hasBias = inputs.length === 3;
-      const metadata = createConvTranspose2DProgramMetadata(hasBias, attributes.cacheKey);
-      console.log('conv transpose!')
-      return {
-        ...metadata,
-        get: () => createConvTranspose2DProgramInfo(inputs, metadata, attributes, squeezeOutputShapeFunction)
-      };
-    };
-=======
 // for transposing weight tensor from [C, M/group, KH, KW] to [KH, KW, M/group, C]
 const weightTransposePerm = [2, 3, 1, 0];
->>>>>>> ba7f20ac
 
 const convTranspose2d =
     (context: ComputeContext, inputs: readonly TensorView[], attributes: ConvTransposeAttributes): void => {

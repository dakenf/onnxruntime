// Copyright (c) Microsoft Corporation. All rights reserved.
// Licensed under the MIT License.

import {DataType} from '../../../wasm-common';
import {ShapeUtil} from '../../util';
import {ProgramUniform} from '../types';

/**
 * constant value for a workgroup size.
 *
 * We definitely can do further optimization in future, but for now we use 64.
 *
 * rule of thumb: Use [a workgroup size of] 64 unless you know what GPU you are targeting or that your workload
 *                needs something different.
 *
 * from: https://surma.dev/things/webgpu/
 **/
export const WORKGROUP_SIZE = 64;

interface IndicesHelperTypes {
  /**
   * WGSL type of indices expression
   */
  readonly indices: string;

  /**
   * WGSL type of a value
   */
  readonly value: string;

  /**
   * WGSL type of storage type representing a value
   *
   * This is usually the same to `value`, but for some type (eg. bool), we need to use `u32` as storage type for
   * value type `vec4<bool>`
   */
  readonly storage: string;

  /**
   * tensor type as represented in TensorView
   */
  readonly tensor: number;
}

/**
 * A helper class for generating WGSL code for manipulating indices and data for a shader's input or output.
 *
 * This class is designed to offer a unified way to generate WGSL code for manipulating indices and data for a shader's
 * input or output.
 *
 * The following is a list of terminologies used in this class:
 * - `offset`: a uint32 value representing the offset of an element in the data buffer.
 * - `indices`: an abstraction of a multi-dimensional array's indices representing the data's index on each dimension.
 * - `value`: a value of a data element.
 *
 * Users are expected to create an instance of this class for each shader's input or output, and use the instance to
 * generate WGSL code for manipulating indices and data. The following 2 exported functions are for users to call to
 * create an instance of an indices helper:
 * - `inputVariable()`: create an indices helper instance for an input.
 * - `outputVariable()`: create an indices helper instance for an output.
 *
 * An indices helper instance contains helper functions for the following operations:
 * - access readonly basic information, including: `name`(the name of the input or output), `usage`(whether it's an
 * input or an output) and `shape`(the passed in shape).
 * - `type`: access readonly type information, including: `indices`(the type of indices), `value`(the type of value at
 * runtime), `storage`(the type of value at storage) and `tensor`(the tensor type as represented in TensorView).
 * - generate WGSL code for getting indices from offset. Use `offsetToIndices()` for WGSL code snippet to calculate
 * indices from offset, and use `indicesToOffset()` for WGSL code snippet to calculate offset from indices.
 * - to manipulate an instance of indices, use `setIndices()` and `getIndices()` to set and get the indices on an
 * indices variable.
 * - to manipulate data, use `set()`/`get()` to access data at the given indices from parameter list, use
 * `setByIndices()`/`getByIndices()` to access data at the given indices from an indices variable, and use
 * `setByOffset()`/`getByOffset()` to access data at the given offset.
 * - `impl`: get WGSL code of function implementation for the util functions mentioned above.
 */
export interface IndicesHelper {
  /**
   * get WGSL code of function implementation for the util functions.
   *
   */
  readonly impl: () => string;

  /**
   * get type info
   */
  readonly type: IndicesHelperTypes;

  /**
   * WGSL code of a expression for getting indices from offset.
   *
   * @param varOffset - a u32 expression representing the offset.
   *
   * @returns an `type.indices` expression
   */
  readonly offsetToIndices: (varOffset: string) => string;

  /**
   * WGSL code of an `u32` expression for getting offset from indices.
   *
   * @param varIndices - a `type.indices` expression representing the indices.
   *
   * @returns an `u32` expression
   */
  readonly indicesToOffset: (varIndices: string) => string;

  /**
   * WGSL code of an `u32` expression for getting original offset from broadcasted indices.
   *
   * @param varIndices - a `type.indices` expression representing the output indices.
   * @param output - output IndicesHelper.
   *
   * @returns an `u32` expression
   */
  readonly broadcastedIndicesToOffset: (varIndices: string, output: IndicesHelper) => string;

  /**
   * WGSL code of generating an indices literal
   *
   * @param init - initial value.
   */
  readonly indices: (...init: ReadonlyArray<number|string>) => string;

  /**
   * WGSL code of a statement for setting indices.
   *
   * @param varIndices - a variable name for the indices.
   * @param idx - the index of the indices to set. can be a number or a string (WGSL `u32` expression).
   * @param value - the value to set. can be a number or a string (WGSL `u32` expression).
   *
   * @returns a WGSL statement
   */
  readonly indicesSet: (varIndices: string, idx: number|string, value: number|string) => void;

  /**
   * WGSL code of an `u32` expression for getting indices.
   *
   * @param varIndices - a variable name for the indices.
   * @param idx - the index of the indices to get. can be a number or a string (WGSL `u32` expression).
   *
   * @returns an `u32` expression
   */
  readonly indicesGet: (varIndices: string, idx: number|string) => string;

  /**
   * WGSL code for a statement for setting data at the given indices.
   *
   * @param indicesAndValue - an array of numbers or strings (WGSL `u32` expression) representing the indices, followed
   *     by the value to set. This array should have exactly `shape.length + 1` elements.
   */
  readonly set: (...indicesAndValue: ReadonlyArray<number|string>) => string;

  /**
   * WGSL code for a statement for setting data at the given indices variable.
   *
   * @param varIndices - a variable name for the indices.
   * @param value - the value to set. should be a WGSL expression.
   */
  readonly setByIndices: (varIndices: string, value: string) => string;

  /**
   * WGSL code for a statement for setting data at the given offset.
   *
   * @param offset - a number or a string (WGSL `u32` expression) representing the offset.
   * @param value - the value to set. should be a WGSL expression.
   */
  readonly setByOffset: (offset: number|string, value: string) => string;

  /**
   * WGSL code for an expression for getting data at the given indices.
   *
   * @param indices - an array of numbers or strings (WGSL `u32` expression) representing the indices.
   */
  readonly get: (...indices: ReadonlyArray<number|string>) => string;

  /**
   * WGSL code for an expression for getting data at the given indices variable.
   *
   * @param varIndices - a variable name for the indices.
   */
  readonly getByIndices: (varIndices: string) => string;

  /**
   * WGSL code for an expression for getting data at the given offset.
   *
   * @param offset - a number or a string (WGSL `u32` expression) representing the offset.
   */
  readonly getByOffset: (offset: number|string) => string;

  /**
   * name of the data variable
   */
  readonly name: string;

  /**
   * whether the helper is for an input or an output.
   */
  readonly usage: 'input'|'output';

  /**
   * the rank of the input or output.
   */
  readonly rank: number;

  /**
   * a string representing the variable name for the shape of the input or output.
   */
  readonly shape: string;

  /**
   * a string representing the variable name for the strides of the input or output.
   */
  readonly strides: string;
}

const getWgslMappedType = (type: number, components: 1|2|3|4): string|[string, string] => {
  if (components === 3) {
    throw new Error('vec3 has same alignment as vec4, use vec4 instead');
  }

  // return type is [ storage type, runtime type ] or a single string for both
  switch (type) {
    case DataType.float16:
      return components > 1 ? `vec${components}<f16>` : 'f16';
    case DataType.float:
      return components > 1 ? `vec${components}<f32>` : 'f32';
    case DataType.int32:
      return components > 1 ? `vec${components}<i32>` : 'i32';
    case DataType.uint32:
      return components > 1 ? `vec${components}<u32>` : 'u32';
    case DataType.int64:
      if (components > 1) {
        throw new Error('currently not supported vecX of uint64 yet');
      }
      return ['vec2<u32>', 'i32'];
    case DataType.uint64:
      if (components > 1) {
        throw new Error('currently not supported vecX of uint64 yet');
      }
      return ['vec2<u32>', 'u32'];
    case DataType.bool:
      if (components !== 4) {
        throw new Error('bool must be vec4');
      }
      return ['u32', 'vec4<bool>'];

    default:
      throw new Error(`Unknown data type: ${type}`);
  }
};

export const tensorTypeToWsglStorageType = (type: DataType, components: 1|2|3|4 = 1) => {
  const mappedType = getWgslMappedType(type, components);
  return typeof mappedType === 'string' ? mappedType : mappedType[0];
};

export const tensorTypeToWsglValueType = (type: DataType, components: 1|2|3|4 = 1) => {
  const mappedType = getWgslMappedType(type, components);
  return typeof mappedType === 'string' ? mappedType : mappedType[1];
};

<<<<<<< HEAD
export const getMaxComponents = (size: number) => {
  // we cannot use vec3 type since it has alignment of 16 bytes
  if (size % 4 === 0) {
    return 4;
  } else if (size % 2 === 0) {
    return 2;
  }

  return 1;
};

export const fillVector = (dataType = 'f32', components?: number, value = '0') => {
  if (!components || components === 1) {
    return `${dataType}(${value})`;
  }

  return `vec${components}<${dataType}>(${value})`;
};

export const castToF32 = (dataType: string, components: number, value: string) => {
  if (dataType === 'f32') {
    return value;
  }
  if (components === 1) {
    return `f32(${value})`;
  }

  return `vec${components}f(${value})`;
};

export const sumVector = (name: string, components: number) => {
  if (components === 4) {
    return `(${name}.x + ${name}.y + ${name}.z + ${name}.w)`;
  } else if (components === 2) {
    return `(${name}.x + ${name}.y)`;
  } else if (components === 3) {
    return `(${name}.x + ${name}.y + ${name}.z)`;
  }

  return name;
};
=======
export const createTensorShapeVariables = (dims: readonly number[]):
    ProgramUniform[] => [{type: 'uint32', data: dims}, {type: 'uint32', data: ShapeUtil.computeStrides(dims)}];
>>>>>>> ba7f20ac

/**
 * A helper function to get a IndicesHelper for a given input or output.
 *
 * @param name - the name of the input or output.
 * @param tensorType - the tensor type of the input or output.
 * @param shapeOrRank - the tensor shape or the rank of the input or output.
 * @param isInput - whether the helper is for an input or an output.
 * @param components - indicates the number of components of each element. 1 for scalar, 2 for vec2, 3 for vec3, 4 for
 *    vec4.
 */
const createIndicesHelper =
    (name: string, tensorType: number, shapeOrRank: number|readonly number[], isInput: boolean,
     components: 1|2|3|4): IndicesHelper => {
      const useUniform = typeof shapeOrRank === 'number';
      const rank = useUniform ? shapeOrRank : shapeOrRank.length;
      const rankIdentity = [...new Array(rank).keys()];
      const indicesType = rank < 2 ? 'u32' : rank <= 4 ? `vec${rank}<u32>` : `array<u32, ${rank}>`;
      const mappedType = getWgslMappedType(tensorType, components);
      const valueType = typeof mappedType === 'string' ? mappedType : mappedType[1];
      const storageType = typeof mappedType === 'string' ? mappedType : mappedType[0];
      const type = {indices: indicesType, value: valueType, storage: storageType, tensor: tensorType};

      const normalizeDim = (dim: number|string): string => typeof dim === 'string' ? dim : `${dim}u`;

      const implementationUsed = {
        offsetToIndices: false,
        indicesToOffset: false,
        broadcastedIndicesToOffset: false,
        set: false,
        setByIndices: false,
        get: false,
        getByIndices: false,
      };

      const uniformPrefix = useUniform ? 'uniforms.' : '';
      const shape = `${uniformPrefix}${name}_shape`;
      const strides = `${uniformPrefix}${name}_strides`;
      let o2iSnippet = '';
      for (let i = 0; i < rank - 1; i++) {
        o2iSnippet += `
    let dim${i} = current / ${strides}[${i}];
    let rest${i} = current % ${strides}[${i}];
    indices[${i}] = dim${i};
    current = rest${i};
    `;
      }
      o2iSnippet += `indices[${rank - 1}] = current;`;

      const offsetToIndicesImplementation = rank < 2 ? '' : `
  fn o2i_${name}(offset: u32) -> ${type.indices} {
    var indices: ${type.indices};
    var current = offset;
    ${o2iSnippet}
    return indices;
  }`;

      const offsetToIndices = (varOffset: string) => {
        implementationUsed.offsetToIndices = true;
        return rank < 2 ? varOffset : `o2i_${name}(${varOffset})`;
      };

      const offsets: string[] = [];
      if (rank >= 2) {
        for (let i = rank - 1; i >= 0; i--) {
          offsets.push(`${strides}[${i}] * (indices[${i}])`);
        }
      }

      const indicesToOffsetImplementation = rank < 2 ? '' : `
  fn i2o_${name}(indices: ${type.indices}) -> u32 {
    return ${offsets.join('+')};
  }`;

      const indicesToOffset = (varIndices: string) => {
        implementationUsed.indicesToOffset = true;
        return rank < 2 ? varIndices : `i2o_${name}(${varIndices})`;
      };

      const indices = (...init: ReadonlyArray<number|string>) =>
          rank === 0 ? '0u' : `${type.indices}(${init.map(normalizeDim).join(',')})`;

      const indicesGet = (varIndices: string, idx: number|string) => {
        if (rank < 2) {
          return `${varIndices}`;
        } else {
          return `${varIndices}[${idx}]`;
        }
      };

      const indicesSet = (varIndices: string, idx: number|string, value: string) => {
        if (rank < 2) {
          return `${varIndices}=${value};`;
        } else {
          return `${varIndices}[${idx}]=${value};`;
        }
      };

      const broadcastedIndicesToOffsetImplementation: {[key: string]: string} = {};
      const broadcastedIndicesToOffset = (varIndices: string, output: IndicesHelper) => {
        implementationUsed.broadcastedIndicesToOffset = true;
        const implKey = `${output.name}broadcastedIndicesTo${name}Offset`;
        if (implKey in broadcastedIndicesToOffsetImplementation) {
          return `${implKey}(${varIndices})`;
        }
        const offsets = [];
        for (let i = rank - 1; i >= 0; i--) {
          const idx = output.indicesGet('outputIndices', i + output.rank - rank);
          offsets.push(`${indicesGet(strides, i)} * (${idx} % ${indicesGet(shape, i)})`);
        }
        broadcastedIndicesToOffsetImplementation[implKey] =
            `fn ${implKey}(outputIndices: ${output.type.indices}) -> u32 {
             return ${offsets.length > 0 ? offsets.join('+') : '0u'};
           }`;

        return `${implKey}(${varIndices})`;
      };

      const setByOffset = (offset: number|string, value: string) => (() => {
        if (type.storage === type.value) {
          return `${name}[${offset}]=${value};`;
        } else if (type.storage === 'vec2<u32>' && type.value === 'i32') {
          // int64, components === 1
          return `${name}[${offset}]=vec2<u32>(u32(${value}), select(0u, 0xFFFFFFFFu, ${value} < 0));`;
        } else if (type.storage === 'vec2<u32>' && type.value === 'u32') {
          // uint64, components === 1
          return `${name}[${offset}]=vec2<u32>(u32(${value}), 0u);`;
        } else if (type.storage === 'u32' && type.value === 'vec4<bool>') {
          // bool, components === 4
          return `${name}[${offset}]=dot(vec4<u32>(0x1, 0x100, 0x10000, 0x1000000), vec4<u32>(${value}));`;
        } else {
          throw new Error(`not supported combination of storage type ${type.storage} and value type ${type.value} yet`);
        }
      })();

      const getByOffset = (offset: number|string) => (() => {
        if (type.storage === type.value) {
          return `${name}[${offset}]`;
        } else if (type.storage === 'vec2<u32>' && type.value === 'i32') {
          // int64, components === 1
          return `i32(${name}[${offset}].x)`;
        } else if (type.storage === 'vec2<u32>' && type.value === 'u32') {
          // uint64, components === 1
          return `u32(${name}[${offset}].x)`;
        } else if (type.storage === 'u32' && type.value === 'vec4<bool>') {
          // bool, components === 4
          return `vec4<bool>(bool(${name}[${offset}] & 0xFFu), bool(${name}[${offset}] & 0xFF00u), bool(${name}[${
              offset}] & 0xFF0000u), bool(${name}[${offset}] & 0xFF000000u))`;
        } else {
          throw new Error(`not supported combination of storage type ${type.storage} and value type ${type.value} yet`);
        }
      })();

      const getByIndicesImplementation = rank < 2 ? '' : `
  fn get_${name}ByIndices(indices: ${type.indices}) -> ${valueType} {
    return ${getByOffset(`i2o_${name}(indices)`)};
  }`;

      const getImplementation = rank < 2 ? '' : (() => {
        const functionParams = rankIdentity.map(i => `d${i}: u32`).join(', ');
        const dimsParams = rankIdentity.map(i => `d${i}`).join(', ');
        return `
  fn get_${name}(${functionParams}) -> ${valueType} {
    return get_${name}ByIndices(${indices(dimsParams)});
  }`;
      })();

      const get = (...indices: ReadonlyArray<number|string>) => {
        if (indices.length !== rank) {
          throw new Error(`indices length must be ${rank}`);
        }

        const normalizedIndices = indices.map(normalizeDim).join(',');

        if (rank === 0) {
          return getByOffset('0u');
        } else if (rank === 1) {
          return getByOffset(normalizedIndices[0]);
        } else {
          implementationUsed.get = true;
          implementationUsed.getByIndices = true;
          implementationUsed.indicesToOffset = true;
          return `get_${name}(${normalizedIndices})`;
        }
      };

      const getByIndices = (varIndices: string) => {
        if (rank < 2) {
          return getByOffset(varIndices);
        } else {
          implementationUsed.getByIndices = true;
          implementationUsed.indicesToOffset = true;
          return `get_${name}ByIndices(${varIndices})`;
        }
      };

      const setByIndicesImplementation = rank < 2 ? '' : `
  fn set_${name}ByIndices(indices: ${type.indices}, value: ${valueType}) {
    ${setByOffset(`i2o_${name}(indices)`, 'value')}
  }`;

      const setImplementation = rank < 2 ? '' : (() => {
        const functionParams = rankIdentity.map(i => `d${i}: u32`).join(', ');
        const dimsParams = rankIdentity.map(i => `d${i}`).join(', ');
        return `
  fn set_${name}(${functionParams}, value: ${valueType}) {
    set_${name}ByIndices(${indices(dimsParams)}, value);
  }`;
      })();

      const set = (...indicesAndValue: ReadonlyArray<number|string>) => {
        if (indicesAndValue.length !== rank + 1) {
          throw new Error(`indices length must be ${rank}`);
        }
        const value = indicesAndValue[rank];
        if (typeof value !== 'string') {
          throw new Error('value must be string');
        }

        const normalizedIndices = indicesAndValue.slice(0, rank).map(normalizeDim).join(',');

        if (rank === 0) {
          return setByOffset('0u', value);
        } else if (rank === 1) {
          return setByOffset(normalizedIndices[0], value);
        } else {
          implementationUsed.set = true;
          implementationUsed.setByIndices = true;
          implementationUsed.indicesToOffset = true;
          return `set_${name}(${normalizedIndices}, ${value})`;
        }
      };

      const setByIndices = (varIndices: string, value: string) => {
        if (rank < 2) {
          return setByOffset(varIndices, value);
        } else {
          implementationUsed.setByIndices = true;
          implementationUsed.indicesToOffset = true;
          return `set_${name}ByIndices(${varIndices}, ${value});`;
        }
      };

      const impl = () => {
        const impls = [];
        if (!useUniform) {
          impls.push(`const ${shape} = ${type.indices}(${shapeOrRank.join(',')});`);
          impls.push(`const ${strides} = ${type.indices}(${ShapeUtil.computeStrides(shapeOrRank).join(',')});`);
        }
        if (implementationUsed.offsetToIndices) {
          impls.push(offsetToIndicesImplementation);
        }
        if (implementationUsed.indicesToOffset) {
          impls.push(indicesToOffsetImplementation);
        }
        if (implementationUsed.broadcastedIndicesToOffset) {
          Object.values(broadcastedIndicesToOffsetImplementation).forEach(impl => impls.push(impl));
        }
        if (implementationUsed.set) {
          impls.push(setImplementation);
        }
        if (implementationUsed.setByIndices) {
          impls.push(setByIndicesImplementation);
        }
        if (implementationUsed.get) {
          impls.push(getImplementation);
        }
        if (implementationUsed.getByIndices) {
          impls.push(getByIndicesImplementation);
        }
        return impls.join('\n');
      };

      return {
        impl,
        type,
        offsetToIndices,
        indicesToOffset,
        broadcastedIndicesToOffset,
        indices,
        indicesGet,
        indicesSet,
        set,
        setByOffset,
        setByIndices,
        get,
        getByOffset,
        getByIndices,
        // isVec4,
        usage: isInput ? 'input' : 'output',
        name,
        strides,
        shape,
        rank
      };
    };

/**
 * Create a IndicesHelper for an input.
 *
 * @param name - the name of the input.
 * @param type - the tensor type of the input.
 * @param shapeOrRank - the tensor shape or the rank of the input.
 * @param components - the number of components of the input. available values are 1, 2, 3, 4. default is 1.
 * @returns an IndicesHelper for the input.
 */
export const inputVariable =
    (name: string, type: number, shapeOrRank: number|readonly number[], components: 1|2|3|4 = 1): IndicesHelper =>
        createIndicesHelper(name, type, shapeOrRank, true, components);

/**
 * Create a IndicesHelper for an output.
 *
 * @param name - the name of the output.
 * @param type - the tensor type of the output.
 * @param shapeOrRank - the tensor shape or the rank of the output.
 * @param components - the number of components of the output. available values are 1, 2, 3, 4. default is 1.
 * @returns an IndicesHelper for the output.
 */
export const outputVariable =
    (name: string, type: number, shapeOrRank: number|readonly number[], components: 1|2|3|4 = 1): IndicesHelper =>
        createIndicesHelper(name, type, shapeOrRank, false, components);

/**
 * A ShaderHelper is a helper class for generating WGSL code.
 */
export interface ShaderHelper {
  /**
   * A helper function to generate the start of main function in WGSL source code.
   *
   * @example
   * const getShaderSource = (shaderHelper: ShaderHelper) => `
   *  ...
   *
   *  ${shaderHelper.mainStart()}
   *    // your code here inside main() function
   *    ...
   *  }
   * `;
   *
   * @param workgroupSize - an optional workgroup size. default is WORKGROUP_SIZE.
   */
  mainStart(workgroupSize?: number|[number, number, number]): string;

  /**
   * A helper function to generate the code snippet for guarding against out-of-bounds size.
   *
   * @example
   * const getShaderSource = (shaderHelper: ShaderHelper) => `
   *  ...
   *
   *  ${shaderHelper.mainStart()}
   *    ${shaderHelper.guardAgainstOutOfBoundsWorkgroupSizes(outputSize)}
   *
   *    // your code here inside main() function
   *    ...
   *  }
   * `;
   *
   * @param size - the size of the data to guard against. can be a number or a string (WGSL `u32` expression).
   */
  guardAgainstOutOfBoundsWorkgroupSizes(size: unknown): string;

  /**
   * A helper function to generate the code snippet for declaring multiple inputs or outputs.
   *
   * @param variables - an array of IndicesHelper for the variables.
   */
  declareVariables(...variables: IndicesHelper[]): string;

  /**
   * A helper function to register one uniform. Can be called multiple times to register multiple uniforms.
   */
  registerUniform(name: string, type: string): ShaderHelper;
}

class ShaderHelperImpl implements ShaderHelper {
  constructor(private normalizedDispatchGroup: [number, number, number]) {}

  guardAgainstOutOfBoundsWorkgroupSizes(size: number|string): string {
    // Guard against out-of-bounds work group sizes
    const sizeInCode = typeof size === 'number' ? `${size}u` : size;
    return `if (global_idx >= ${sizeInCode}) { return; }`;
  }

  mainStart(workgroupSize: number|[number, number, number] = WORKGROUP_SIZE) {
    const workgroupSizeX = typeof workgroupSize === 'number' ? workgroupSize : workgroupSize[0];
    const workgroupSizeY = typeof workgroupSize === 'number' ? 1 : workgroupSize[1];
    const workgroupSizeZ = typeof workgroupSize === 'number' ? 1 : workgroupSize[2];

    const is1DimensionDispatch = this.normalizedDispatchGroup[1] === 1 && this.normalizedDispatchGroup[2] === 1;
    const paramList = is1DimensionDispatch ? `@builtin(global_invocation_id) global_id : vec3<u32>,
    @builtin(local_invocation_id) local_id : vec3<u32>` :
                                             `@builtin(local_invocation_index) local_index : u32,
    @builtin(workgroup_id) workgroup_id : vec3<u32>`;
    const globalIdxDefinition = is1DimensionDispatch ?
        'let global_idx = global_id.x;' :
        `let global_idx = (workgroup_id.z * ${this.normalizedDispatchGroup[0] * this.normalizedDispatchGroup[1]}u +
          workgroup_id.y * ${this.normalizedDispatchGroup[0]}u + workgroup_id.x) * ${
            workgroupSizeX * workgroupSizeY * workgroupSizeZ}u + local_index;`;

    return `@compute @workgroup_size(${workgroupSizeX}, ${workgroupSizeY}, ${workgroupSizeZ})
  fn main(${paramList}) {
    ${globalIdxDefinition}
  `;
  }

  private declareVariable(variable: IndicesHelper, bindingIndex: number): string {
    this.indicesHelpers.push(variable);
    if (variable.shape.startsWith('uniforms.')) {
      this.uniforms.push({name: variable.shape.replace('uniforms.', ''), type: variable.type.indices});
    }
    if (variable.strides.startsWith('uniforms.')) {
      this.uniforms.push({name: variable.strides.replace('uniforms.', ''), type: variable.type.indices});
    }
    const access = variable.usage === 'input' ? 'read' : 'read_write';
    const storageType = variable.type.storage;
    return `@group(0) @binding(${bindingIndex}) var<storage, ${access}> ${variable.name}: array<${storageType}>;`;
  }

  declareVariables(...variables: IndicesHelper[]): string {
    return variables.map(v => this.declareVariable(v, this.variableIndex++)).join('\n');
  }

  registerUniform(name: string, type: string): ShaderHelper {
    this.uniforms.push({name, type});
    return this;
  }

  private indicesHelpers: IndicesHelper[] = [];
  private uniforms: Array<{name: string; type: string}> = [];
  private uniformDeclaration(): string {
    if (this.uniforms.length === 0) {
      return '';
    }

    const uniformSnippets: string[] = [];
    for (const {name, type} of this.uniforms) {
      uniformSnippets.push(`${name}:${type}`);
    }

    return `
      struct Uniforms { ${uniformSnippets.join(', ')} };
      @group(0) @binding(${this.variableIndex}) var<uniform> uniforms: Uniforms;`;
  }
  private variableIndex = 0;

  /**
   * Get additional implementation that needs to be added to the shader source.
   */
  get additionalImplementations(): string {
    return this.uniformDeclaration() + this.indicesHelpers.map(i => i.impl()).join('\n');
  }
}

export const createShaderHelper = (dispatchGroup: [number, number, number]) => new ShaderHelperImpl(dispatchGroup);

/**
 * This function comes from https://github.com/tensorflow/tfjs/blob/master/tfjs-core/src/ops/broadcast_util.ts#L18-L40
 * Returns the dimensions in the input shape that are broadcasted to
 * produce the provided output shape.
 *
 * The returned dimensions are 0-indexed and sorted. An example:
 * inShape = [4, 1, 3]
 * outShape = [5, 4, 3, 3]
 * result = [1]. Dimension 1 (2nd dimension of input) gets broadcasted 1 => 3.
 */
export const getBroadcastDims = (inShape: readonly number[], outShape: readonly number[]): number[] => {
  const inRank = inShape.length;
  const dims: number[] = [];
  for (let i = 0; i < inRank; i++) {
    const dim = inRank - 1 - i;
    const a = inShape[dim] || 1;
    const b = outShape[outShape.length - 1 - i] || 1;
    if (b > 1 && a === 1) {
      dims.unshift(dim);
    }
  }
  return dims;
};<|MERGE_RESOLUTION|>--- conflicted
+++ resolved
@@ -258,52 +258,8 @@
   return typeof mappedType === 'string' ? mappedType : mappedType[1];
 };
 
-<<<<<<< HEAD
-export const getMaxComponents = (size: number) => {
-  // we cannot use vec3 type since it has alignment of 16 bytes
-  if (size % 4 === 0) {
-    return 4;
-  } else if (size % 2 === 0) {
-    return 2;
-  }
-
-  return 1;
-};
-
-export const fillVector = (dataType = 'f32', components?: number, value = '0') => {
-  if (!components || components === 1) {
-    return `${dataType}(${value})`;
-  }
-
-  return `vec${components}<${dataType}>(${value})`;
-};
-
-export const castToF32 = (dataType: string, components: number, value: string) => {
-  if (dataType === 'f32') {
-    return value;
-  }
-  if (components === 1) {
-    return `f32(${value})`;
-  }
-
-  return `vec${components}f(${value})`;
-};
-
-export const sumVector = (name: string, components: number) => {
-  if (components === 4) {
-    return `(${name}.x + ${name}.y + ${name}.z + ${name}.w)`;
-  } else if (components === 2) {
-    return `(${name}.x + ${name}.y)`;
-  } else if (components === 3) {
-    return `(${name}.x + ${name}.y + ${name}.z)`;
-  }
-
-  return name;
-};
-=======
 export const createTensorShapeVariables = (dims: readonly number[]):
     ProgramUniform[] => [{type: 'uint32', data: dims}, {type: 'uint32', data: ShapeUtil.computeStrides(dims)}];
->>>>>>> ba7f20ac
 
 /**
  * A helper function to get a IndicesHelper for a given input or output.

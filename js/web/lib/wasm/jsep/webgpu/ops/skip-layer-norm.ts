// Copyright (c) Microsoft Corporation. All rights reserved.
// Licensed under the MIT License.

import {DataType} from '../../../wasm-common';
import {TensorView} from '../../tensor-view';
import {ShapeUtil} from '../../util';
import {AttributeWithCacheKey, createAttributeWithCacheKey} from '../attribute-with-cache-key';
import {ComputeContext, ProgramInfo} from '../types';

import {castToF32, fillVector, getMaxComponents, inputVariable, outputVariable, ShaderHelper, sumVector, tensorTypeToWsglStorageType,} from './common';

export interface SkipLayerNormAttributes extends AttributeWithCacheKey {
  epsilon: number;
}

const validateInputs = (inputs: readonly TensorView[]): void => {
  if (!inputs || inputs.length < 3) {
    throw new Error('layerNorm requires at least 3 inputs.');
  }

  const input: TensorView = inputs[0];
  const skip: TensorView = inputs[1];
  const gamma: TensorView = inputs[2];

  if (input.dataType !== skip.dataType || input.dataType !== gamma.dataType) {
    throw new Error('All inputs must have the same data type');
  }

  if (input.dims.length !== 3 && input.dims.length !== 2) {
    throw new Error('Input must be 2D or 3D');
  }

  if (skip.dims.length !== 3 && skip.dims.length !== 2) {
    throw new Error('Skip must be 2D or 3D');
  }

  const hiddenSize = input.dims[input.dims.length - 1];
  const sequenceLength = input.dims[input.dims.length - 2];
  if (skip.dims[skip.dims.length - 1] !== hiddenSize) {
    throw new Error('Skip must have the same hidden size as input');
  }
  if (skip.dims[skip.dims.length - 2] !== sequenceLength) {
    throw new Error('Skip must have the same sequence length as input');
  }

  if (gamma.dims.length !== 1) {
    throw new Error('Gamma must be 1D');
  }
  if (gamma.dims[gamma.dims.length - 1] !== hiddenSize) {
    throw new Error('Gamma must have the same hidden size as input');
  }
  if (inputs.length > 3) {
    const beta: TensorView = inputs[3];
    if (beta.dims.length !== 1) {
      throw new Error('Beta must be 1D');
    }
    if (beta.dims[beta.dims.length - 1] !== hiddenSize) {
      throw new Error('Beta must have the same hidden size as input');
    }
  }

  if (inputs.length > 4) {
    const bias: TensorView = inputs[4];
    if (bias.dims.length !== 1) {
      throw new Error('Bias must be 1D');
    }
    if (bias.dims[bias.dims.length - 1] !== hiddenSize) {
      throw new Error('Bias must have the same hidden size as input');
    }
  }
};

const createSkipLayerNormProgramInfo =
    (inputs: readonly TensorView[], attributes: SkipLayerNormAttributes, outputCount: number,
     isTraining: boolean): ProgramInfo => {
      const inputShape = inputs[0].dims;
      const inputSize = ShapeUtil.size(inputShape);
      const outputShape = inputShape;
      const outputSize = inputSize;
      const hiddenSize = inputShape.slice(-1)[0];
      const meanInvStdDevDim = isTraining ? inputShape.slice(0, -1).concat(1) : [];
      const hasBetaInput = inputs.length > 3;
      const hasBiasInput = inputs.length > 4;
      const hasMeanOutput = isTraining && outputCount > 1;
      const hasInvStdDevOutput = isTraining && outputCount > 2;
      const hasInputSkipBiasSumOutput = outputCount > 3;

      const components = getMaxComponents(hiddenSize);
      const variables = [
        inputVariable('x', inputs[0].dataType, inputs[0].dims, components),
        inputVariable('skip', inputs[1].dataType, inputs[1].dims, components),
        inputVariable('gamma', inputs[2].dataType, inputs[2].dims, components),
      ];
      if (hasBetaInput) {
        variables.push(inputVariable('beta', inputs[3].dataType, inputs[3].dims, components));
      }
      if (hasBiasInput) {
        variables.push(inputVariable('bias', inputs[4].dataType, inputs[4].dims, components));
      }
      variables.push(outputVariable('output', inputs[0].dataType, outputShape, components));
      if (hasMeanOutput) {
        variables.push(outputVariable('meanOutput', DataType.float, meanInvStdDevDim));
      }
      if (hasInvStdDevOutput) {
        variables.push(outputVariable('invStdOutput', DataType.float, meanInvStdDevDim));
      }
      if (hasInputSkipBiasSumOutput) {
        variables.push(outputVariable('inputSkipBiasSum', inputs[0].dataType, outputShape, components));
      }
      const dataType = tensorTypeToWsglStorageType(inputs[0].dataType);
      const getShaderSource = (shaderHelper: ShaderHelper) => `
      const hiddenSize: f32 = ${hiddenSize};
      const hiddenSizeVectorized: u32 = ${hiddenSize / components};
      const epsilon: f32 = ${attributes.epsilon};

      ${shaderHelper.declareVariables(...variables)}

      ${shaderHelper.mainStart()}
        ${shaderHelper.guardAgainstOutOfBoundsWorkgroupSizes(outputSize / hiddenSize)}
        let offset = global_idx * hiddenSizeVectorized;
        var sum = ${fillVector('f32', components)};
        var squareSum = ${fillVector('f32', components)};
        for (var i: u32 = 0; i < hiddenSizeVectorized; i++) {
          let skipValue = skip[offset + i];
          let biasValue = ${hasBiasInput ? 'bias[i]' : '0.0'};
          let inputValue = x[offset + i];
          let value = inputValue + skipValue + biasValue;
          ${hasInputSkipBiasSumOutput ? 'inputSkipBiasSum[offset + i] = value;' : ''}
          output[offset + i] = value;
          let f32Value = ${castToF32(dataType, components, 'value')};
          sum += f32Value;
          squareSum += f32Value * f32Value;
        }
        let mean = ${sumVector('sum', components)} / hiddenSize;
        let variance = sqrt(${sumVector('squareSum', components)} / hiddenSize - mean * mean + epsilon);
        ${hasMeanOutput ? 'meanOutput[global_idx] = mean;' : ''}
        ${hasInvStdDevOutput ? 'invStdOutput[global_idx] = 1.0 / variance;' : ''}
        for (var i: u32 = 0; i < hiddenSizeVectorized; i++) {
          output[offset + i] = (output[offset + i] - ${dataType}(mean)) / ${dataType}(variance) * gamma[i]
           + ${hasBetaInput ? 'beta[i]' : '0.0'};
        }
      }`;
      const outputs = [{dims: outputShape, dataType: inputs[0].dataType}];
      if (outputCount > 1) {
<<<<<<< HEAD
        outputs.push({dims: meanInvStdDevDim, dataType: DataType.float, gpuDataType: GpuDataType.default});
      }
      if (outputCount > 2) {
        outputs.push({dims: meanInvStdDevDim, dataType: DataType.float, gpuDataType: GpuDataType.default});
=======
        outputs.push({dims: meanInvStdDevDim, dataType: inputs[0].dataType});
      }
      if (outputCount > 2) {
        outputs.push({dims: meanInvStdDevDim, dataType: inputs[0].dataType});
>>>>>>> ba7f20ac
      }
      if (outputCount > 3) {
        outputs.push({dims: inputShape, dataType: inputs[0].dataType});
      }

      return {
        name: 'SkipLayerNormalization',
        shaderCache: {hint: attributes.cacheKey},
        getShaderSource,
        getRunData: () => ({outputs, dispatchGroup: {x: Math.ceil(outputSize / hiddenSize / 64)}}),
      };
    };

export const skipLayerNorm = (context: ComputeContext, attributes: SkipLayerNormAttributes): void => {
  // TODO: initialize isTraining from ComputeContext
  const isTraining = false;
  validateInputs(context.inputs);
  // Mean and InvStdDev are only used in training mode and are not required for inference.
  // They are added here for completeness only.
  const outputs = [0];
  if (context.outputCount > 1) {
    outputs.push(isTraining ? 1 : -3);
  }
  if (context.outputCount > 2) {
    outputs.push(isTraining ? 2 : -3);
  }
  if (context.outputCount > 3) {
    outputs.push(3);
  }
  context.compute(
      createSkipLayerNormProgramInfo(context.inputs, attributes, context.outputCount, isTraining), {outputs});
};

export const parseSkipLayerNormAttributes = (attributes: Record<string, unknown>): SkipLayerNormAttributes => {
  const epsilon = attributes.epsilon as number;
  return createAttributeWithCacheKey({epsilon});
};<|MERGE_RESOLUTION|>--- conflicted
+++ resolved
@@ -142,17 +142,10 @@
       }`;
       const outputs = [{dims: outputShape, dataType: inputs[0].dataType}];
       if (outputCount > 1) {
-<<<<<<< HEAD
-        outputs.push({dims: meanInvStdDevDim, dataType: DataType.float, gpuDataType: GpuDataType.default});
+        outputs.push({dims: meanInvStdDevDim, dataType: DataType.float});
       }
       if (outputCount > 2) {
-        outputs.push({dims: meanInvStdDevDim, dataType: DataType.float, gpuDataType: GpuDataType.default});
-=======
-        outputs.push({dims: meanInvStdDevDim, dataType: inputs[0].dataType});
-      }
-      if (outputCount > 2) {
-        outputs.push({dims: meanInvStdDevDim, dataType: inputs[0].dataType});
->>>>>>> ba7f20ac
+        outputs.push({dims: meanInvStdDevDim, dataType: DataType.float});
       }
       if (outputCount > 3) {
         outputs.push({dims: inputShape, dataType: inputs[0].dataType});

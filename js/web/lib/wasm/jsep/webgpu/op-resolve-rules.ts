// Copyright (c) Microsoft Corporation. All rights reserved.
// Licensed under the MIT License.

import * as binaryOps from './ops/binary-op';
import {concat, parseConcatAttributes} from './ops/concat';
import {conv, parseConvAttributes} from './ops/conv';
import {convTranspose, parseConvTransposeAttributes} from './ops/conv-transpose';
import {expand} from './ops/expand';
import {gelu} from './ops/gelu';
import {gemm, parseGemmAttributes} from './ops/gemm';
import {matMul} from './ops/matmul';
import * as pool from './ops/pool';
import {parseReduceAttributes, reduceL1, reduceL2, reduceLogSum, reduceLogSumExp, reduceMax, reduceMean, reduceMin, reduceProd, reduceSum, reduceSumSquare} from './ops/reduce';
import {parseResizeAttributes, resize} from './ops/resize';
import {parseSliceAttributes, slice} from './ops/slice';
import {parseSplitAttributes, split} from './ops/split';
import {parseTransposeAttributes, transpose} from './ops/transpose';
import * as unaryOps from './ops/unary-op';
import {ComputeContext} from './types';
import {gather, parseGatherAttributes} from "./ops/gather";

export type RunFunction = (context: ComputeContext, attribute?: unknown) => void;
export type ParseAttributeFunction = (attributeRaw: unknown) => unknown;
export type OperatorImplementation = [RunFunction]|[RunFunction, ParseAttributeFunction];

export const WEBGPU_OP_RESOLVE_RULES: Map<string, OperatorImplementation> = new Map([
  ['Abs', [unaryOps.abs]],
  ['Acos', [unaryOps.acos]],
  ['Acosh', [unaryOps.acosh]],
  ['Add', [binaryOps.add]],
  ['Asin', [unaryOps.asin]],
  ['Asinh', [unaryOps.asinh]],
  ['Atan', [unaryOps.atan]],
  ['Atanh', [unaryOps.atanh]],
  // TODO: support new attributes for AveragePool-10
  ['AveragePool', [pool.averagePool, pool.parseAveragePoolAttributes]],
  ['Ceil', [unaryOps.ceil]],
  ['ClipV10', [unaryOps.clipV10]],
  ['Clip', [unaryOps.clip]],
  ['Concat', [concat, parseConcatAttributes]],
  ['Conv', [conv, parseConvAttributes]],
  ['ConvTranspose', [convTranspose, parseConvTransposeAttributes]],
  ['Cos', [unaryOps.cos]],
  ['Cosh', [unaryOps.cosh]],
  ['Div', [binaryOps.div]],
  ['Elu', [unaryOps.elu, unaryOps.parseAlphaAttributes]],
  ['Erf', [unaryOps.erf]],
  ['Exp', [unaryOps.exp]],
  ['Expand', [expand]],
  ['Floor', [unaryOps.floor]],
<<<<<<< HEAD
  ['Gather', [gather, parseGatherAttributes]],
=======
  ['Gelu', [gelu]],
>>>>>>> 50764362
  ['Gemm', [gemm, parseGemmAttributes]],
  ['GlobalAveragePool', [pool.globalAveragePool, pool.parseGlobalAveragePoolAttributes]],
  ['GlobalMaxPool', [pool.globalMaxPool, pool.parseGlobalMaxPoolAttributes]],
  ['LeakyRelu', [unaryOps.leakyRelu, unaryOps.parseAlphaAttributes]],
  ['MatMul', [matMul]],
  // TODO: support new attributes for MaxPool-8 and MaxPool-10
  ['MaxPool', [pool.maxPool, pool.parseMaxPoolAttributes]],
  ['Mul', [binaryOps.mul]],
  ['Neg', [unaryOps.neg]],
  ['Pow', [binaryOps.pow]],
  ['Reciprocal', [unaryOps.reciprocal]],
  ['ReduceMin', [reduceMin, parseReduceAttributes]],
  ['ReduceMean', [reduceMean, parseReduceAttributes]],
  ['ReduceMax', [reduceMax, parseReduceAttributes]],
  ['ReduceSum', [reduceSum, parseReduceAttributes]],
  ['ReduceProd', [reduceProd, parseReduceAttributes]],
  ['ReduceL1', [reduceL1, parseReduceAttributes]],
  ['ReduceL2', [reduceL2, parseReduceAttributes]],
  ['ReduceLogSum', [reduceLogSum, parseReduceAttributes]],
  ['ReduceLogSumExp', [reduceLogSumExp, parseReduceAttributes]],
  ['ReduceSumSquare', [reduceSumSquare, parseReduceAttributes]],
  ['Relu', [unaryOps.relu]],
  ['Resize', [resize, parseResizeAttributes]],
  ['Sigmoid', [unaryOps.sigmoid]],
  ['Sin', [unaryOps.sin]],
  ['Sinh', [unaryOps.sinh]],
  ['Slice', [slice, parseSliceAttributes]],
  ['Split', [split, parseSplitAttributes]],
  ['Sqrt', [unaryOps.sqrt]],
  ['Sub', [binaryOps.sub]],
  ['Tan', [unaryOps.tan]],
  ['Tanh', [unaryOps.tanh]],
  ['ThresholdedRelu', [unaryOps.thresholdedRelu, unaryOps.parseAlphaAttributes]],
  ['Transpose', [transpose, parseTransposeAttributes]],
]);<|MERGE_RESOLUTION|>--- conflicted
+++ resolved
@@ -48,11 +48,8 @@
   ['Exp', [unaryOps.exp]],
   ['Expand', [expand]],
   ['Floor', [unaryOps.floor]],
-<<<<<<< HEAD
   ['Gather', [gather, parseGatherAttributes]],
-=======
   ['Gelu', [gelu]],
->>>>>>> 50764362
   ['Gemm', [gemm, parseGemmAttributes]],
   ['GlobalAveragePool', [pool.globalAveragePool, pool.parseGlobalAveragePoolAttributes]],
   ['GlobalMaxPool', [pool.globalMaxPool, pool.parseGlobalMaxPoolAttributes]],

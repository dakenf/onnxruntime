--- conflicted
+++ resolved
@@ -15,13 +15,9 @@
 import {parseTransposeAttributes, transpose} from './ops/transpose';
 import * as unaryOps from './ops/unary-op';
 import {ComputeContext} from './types';
-<<<<<<< HEAD
+import {gather, parseGatherAttributes} from "./ops/gather";
 import {layerNorm, parseLayerNormAttributes} from "./ops/layer-norm";
 import {instanceNorm, parseInstanceNormAttributes} from "./ops/instance-norm";
-import {gather} from "./ops/gather";
-=======
-import {gather, parseGatherAttributes} from "./ops/gather";
->>>>>>> a40613b2
 
 export type RunFunction = (context: ComputeContext, attribute?: unknown) => void;
 export type ParseAttributeFunction = (attributeRaw: unknown) => unknown;
@@ -52,11 +48,7 @@
   ['Exp', [unaryOps.exp]],
   ['Expand', [expand]],
   ['Floor', [unaryOps.floor]],
-<<<<<<< HEAD
-  ['Gather', [gather]],
-=======
   ['Gather', [gather, parseGatherAttributes]],
->>>>>>> a40613b2
   ['Gemm', [gemm, parseGemmAttributes]],
   ['GlobalAveragePool', [pool.globalAveragePool, pool.parseGlobalAveragePoolAttributes]],
   ['GlobalMaxPool', [pool.globalMaxPool, pool.parseGlobalMaxPoolAttributes]],
@@ -83,7 +75,6 @@
   ['Relu', [unaryOps.relu]],
   ['Sigmoid', [unaryOps.sigmoid]],
   ['Sin', [unaryOps.sin]],
-
   ['Sinh', [unaryOps.sinh]],
   ['Slice', [slice, parseSliceAttributes]],
   ['Split', [split, parseSplitAttributes]],

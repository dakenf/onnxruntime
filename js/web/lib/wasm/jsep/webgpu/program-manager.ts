// Copyright (c) Microsoft Corporation. All rights reserved.
// Licensed under the MIT License.

import {tensorDataTypeEnumToString} from '../../wasm-common';
import {WebGpuBackend} from '../backend-webgpu';
import {LOG_DEBUG} from '../log';
import {TensorView} from '../tensor-view';

import {createShaderHelper} from './ops/common';
import {Artifact, GpuData, ProgramInfo} from './types';

/**
 * ProgramManager is the main class behind running computations
 * It builds ProgramInfo's into Artifacts
 * It compiles given ProgramInfo's into WebGL Prorams (cached as Artifacts)
 * Uses the artifact to run the computation by calling Draw on
 * the WebGL drawing buffer
 * ProgramManager automatically maps (binds) input variables to their
 * corresponding Location's in the binary program
 */
export class ProgramManager {
  repo: Map<unknown, Artifact>;  // this should be per-session object
  attributesBound: boolean;

  constructor(private backend: WebGpuBackend) {
    this.repo = new Map();
    this.attributesBound = false;
  }
  getArtifact(key: unknown): Artifact|undefined {
    return this.repo.get(key);
  }
  setArtifact(key: unknown, artifact: Artifact): void {
    this.repo.set(key, artifact);
  }
  run(buildArtifact: Artifact, inputTensorViews: readonly TensorView[], outputTensorViews: readonly TensorView[],
      inputs: GpuData[], outputs: GpuData[], dispatchGroup: [number, number, number],
      uniformBufferBinding: GPUBindingResource|undefined): void {
    const device = this.backend.device;

    const computePassEncoder = this.backend.getComputePassEncoder();
    const profilingEnabled = this.backend.supportTimestampQuery && this.backend.env.webgpu.profilingMode === 'default';
    if (profilingEnabled) {
      // profiling write start timestamp

      // eslint-disable-next-line @typescript-eslint/no-explicit-any
      (computePassEncoder as any).writeTimestamp(this.backend.profilingQuerySet, 0);
    }

    computePassEncoder.setPipeline(buildArtifact.computePipeline);
    const entries = [];
    for (const input of inputs) {
      entries.push({binding: entries.length, resource: {buffer: input.buffer, offset: input.offset}});
    }
    for (const output of outputs) {
      entries.push({binding: entries.length, resource: {buffer: output.buffer}});
    }
    if (uniformBufferBinding) {
      entries.push({binding: entries.length, resource: uniformBufferBinding});
    }
    const bindGroup = device.createBindGroup(
        {layout: buildArtifact.computePipeline.getBindGroupLayout(0), entries, label: buildArtifact.programInfo.name});
    computePassEncoder.setBindGroup(0, bindGroup);

    computePassEncoder.dispatchWorkgroups(...dispatchGroup);

    this.backend.pendingDispatchNumber++;

    // this.backend.endComputePass();
    // const kernelId = this.backend.currentKernelId!;
    // const kernelName = this.backend.kernels.get(kernelId)![0];
    // for (const output of outputs) {
    //   const stagingBuffer = this.backend.device.createBuffer({
    //     size: output.buffer.size,
    //     // eslint-disable-next-line no-bitwise
    //     usage: GPUBufferUsage.MAP_READ | GPUBufferUsage.COPY_DST,
    //   });
    //
    //   const commandEncoder = this.backend.getCommandEncoder();
    //   commandEncoder?.copyBufferToBuffer(
    //       output.buffer,
    //       0,  // Source offset
    //       stagingBuffer,
    //       0,  // Destination offset
    //       output.buffer.size,
    //   );
    //   this.backend.flush();
    //
    //   stagingBuffer
    //       .mapAsync(
    //           GPUMapMode.READ,
    //           0,  // Offset
    //           output.buffer.size,
    //           )
    //       .then(() => {
    //         const copyArrayBuffer = stagingBuffer.getMappedRange(0, output.buffer.size);
    //         const data = copyArrayBuffer.slice(0);
    //         stagingBuffer.unmap();
    //         console.log(`${kernelId}|${kernelName}:`);
    //         console.log(new Float32Array(data));
    //       });
    // }

    if (profilingEnabled) {
      // profiling write end timestamp

      // eslint-disable-next-line @typescript-eslint/no-explicit-any
      (computePassEncoder as any).writeTimestamp(this.backend.profilingQuerySet, 1);
      if (this.backend.profilingQueryData == null) {
        this.backend.profilingQueryData =
            // eslint-disable-next-line no-bitwise
            this.backend.gpuDataManager.create(16, GPUBufferUsage.COPY_SRC | GPUBufferUsage.QUERY_RESOLVE);
      }
      // eslint-disable-next-line no-bitwise
      const syncData = this.backend.gpuDataManager.create(16, GPUBufferUsage.MAP_READ | GPUBufferUsage.COPY_DST);

      this.backend.endComputePass();
      this.backend.getCommandEncoder().resolveQuerySet(
          this.backend.profilingQuerySet, 0, 2, this.backend.profilingQueryData.buffer, 0);
      this.backend.getCommandEncoder().copyBufferToBuffer(
          this.backend.profilingQueryData.buffer, 0, syncData.buffer, 0, 16);
      this.backend.flush();

      const kernelId = this.backend.currentKernelId!;
      const kernelInfo = this.backend.kernels.get(kernelId)!;
      const kernelName = `[${kernelInfo[0]}] ${kernelInfo[1]}`;

      syncData.buffer.mapAsync(GPUMapMode.READ).then(() => {
        const mappedData = new BigUint64Array(syncData.buffer.getMappedRange());
        const startTimeU64 = mappedData[0];
        const endTimeU64 = mappedData[1];

        syncData.buffer.unmap();

        if (typeof this.backend.profilingTimeBase === 'undefined') {
          this.backend.profilingTimeBase = startTimeU64;
        }

        const startTime = Number(startTimeU64 - this.backend.profilingTimeBase);
        const endTime = Number(endTimeU64 - this.backend.profilingTimeBase);

        if (!Number.isSafeInteger(startTime) || !Number.isSafeInteger(endTime)) {
          throw new RangeError('incorrect timestamp range');
        }

        this.backend.gpuDataManager.release(syncData.id);
        let inputShapes = '';
        inputTensorViews.forEach((value, i) => {
          inputShapes += `input[${i}]: [${value.dims}] | ${tensorDataTypeEnumToString(value.dataType)}, `;
        });
        let outputShapes = '';
        outputTensorViews.forEach((value, i) => {
          outputShapes += `output[${i}]: [${value.dims}] | ${tensorDataTypeEnumToString(value.dataType)}, `;
        });
        // eslint-disable-next-line no-console
        console.log(`[profiling] kernel "${kernelId}|${kernelName}" ${inputShapes}${outputShapes}execution time: ${
            endTime - startTime} ns`);
      });
    }

    if (this.backend.pendingDispatchNumber >= 16) {
      this.backend.flush();
    }
  }
  dispose(): void {
    // this.repo.forEach(a => this.glContext.deleteProgram(a.program));
  }
  build(programInfo: ProgramInfo, normalizedDispatchGroupSize: [number, number, number]): Artifact {
    const device = this.backend.device;
    const extensions: string[] = [];
<<<<<<< HEAD
    if (this.backend.device.features.has('shader-f16')) {
=======
    if (device.features.has('shader-f16')) {
>>>>>>> ba7f20ac
      extensions.push('enable f16;');
    }
    const shaderHelper = createShaderHelper(normalizedDispatchGroupSize);
    const userCode = programInfo.getShaderSource(shaderHelper);
<<<<<<< HEAD
    const code = `${extensions.join('\n')}${shaderHelper.additionalImplementations}\n${userCode}`;
=======
    const code = `${extensions.join('\n')}\n${shaderHelper.additionalImplementations}\n${userCode}`;
>>>>>>> ba7f20ac
    const shaderModule = device.createShaderModule({code, label: programInfo.name});
    LOG_DEBUG('verbose', () => `[WebGPU] shader code: ${code}`);

    const computePipeline = device.createComputePipeline(
        {compute: {module: shaderModule, entryPoint: 'main'}, layout: 'auto', label: programInfo.name});

    return {programInfo, computePipeline};
  }

  normalizeDispatchGroupSize(dispatchGroup: ReturnType<ProgramInfo['getRunData']>['dispatchGroup']):
      [number, number, number] {
    const x = typeof dispatchGroup === 'number' ? dispatchGroup : dispatchGroup.x;
    const y = typeof dispatchGroup === 'number' ? 1 : (dispatchGroup.y || 1);
    const z = typeof dispatchGroup === 'number' ? 1 : (dispatchGroup.z || 1);
    const limitPerDimension = this.backend.device.limits.maxComputeWorkgroupsPerDimension;
    if (x <= limitPerDimension && y <= limitPerDimension && z <= limitPerDimension) {
      return [x, y, z];
    }
    const size = x * y * z;
    let dispatchAverage = Math.ceil(Math.sqrt(size));
    if (dispatchAverage > limitPerDimension) {
      dispatchAverage = Math.ceil(Math.cbrt(size));
      if (dispatchAverage > limitPerDimension) {
        throw new Error('Total dispatch size exceeds WebGPU maximum.');
      }
      return [dispatchAverage, dispatchAverage, dispatchAverage];
    } else {
      return [dispatchAverage, dispatchAverage, 1];
    }
  }
}<|MERGE_RESOLUTION|>--- conflicted
+++ resolved
@@ -49,7 +49,7 @@
     computePassEncoder.setPipeline(buildArtifact.computePipeline);
     const entries = [];
     for (const input of inputs) {
-      entries.push({binding: entries.length, resource: {buffer: input.buffer, offset: input.offset}});
+      entries.push({binding: entries.length, resource: {buffer: input.buffer}});
     }
     for (const output of outputs) {
       entries.push({binding: entries.length, resource: {buffer: output.buffer}});
@@ -167,20 +167,12 @@
   build(programInfo: ProgramInfo, normalizedDispatchGroupSize: [number, number, number]): Artifact {
     const device = this.backend.device;
     const extensions: string[] = [];
-<<<<<<< HEAD
-    if (this.backend.device.features.has('shader-f16')) {
-=======
     if (device.features.has('shader-f16')) {
->>>>>>> ba7f20ac
       extensions.push('enable f16;');
     }
     const shaderHelper = createShaderHelper(normalizedDispatchGroupSize);
     const userCode = programInfo.getShaderSource(shaderHelper);
-<<<<<<< HEAD
-    const code = `${extensions.join('\n')}${shaderHelper.additionalImplementations}\n${userCode}`;
-=======
     const code = `${extensions.join('\n')}\n${shaderHelper.additionalImplementations}\n${userCode}`;
->>>>>>> ba7f20ac
     const shaderModule = device.createShaderModule({code, label: programInfo.name});
     LOG_DEBUG('verbose', () => `[WebGPU] shader code: ${code}`);
 

--- conflicted
+++ resolved
@@ -116,12 +116,6 @@
         maxComputeWorkgroupSizeY: adapter.limits.maxComputeWorkgroupSizeY,
         maxComputeWorkgroupSizeZ: adapter.limits.maxComputeWorkgroupSizeZ,
       },
-<<<<<<< HEAD
-      // requiredFeatures: [
-      //     'shader-f16'
-      // ]
-=======
->>>>>>> 9ee3df96
     };
     // WebGPU Spec: Timestamp Queries Inside Passes
     // https://github.com/gpuweb/gpuweb/blob/main/proposals/timestamp-query-inside-passes.md

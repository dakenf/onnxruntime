--- conflicted
+++ resolved
@@ -189,13 +189,8 @@
               'verbose',
               () => `[WebGPU] jsepRun: sessionHandle=${sessionHandle}, kernel=${kernel}, contextDataOffset=${
                   contextDataOffset}`);
-<<<<<<< HEAD
-          const context = new ComputeContextImpl(module, backend, Number(contextDataOffset));
-          return backend.computeKernel(kernel, context, sessionState.errors);
-=======
           const context = new ComputeContextImpl(module, backend, contextDataOffset);
           return backend.computeKernel(kernel, context, errors);
->>>>>>> ba7f20ac
         });
   }
 };
// Copyright (c) Microsoft Corporation. All rights reserved.
// Licensed under the MIT License.

import {InferenceSession} from 'onnxruntime-common';

import {getInstance} from './wasm-factory';
import {allocWasmString, checkLastError, iterateExtraOptions} from './wasm-utils';

const getGraphOptimzationLevel = (graphOptimizationLevel: string|unknown): number => {
  switch (graphOptimizationLevel) {
    case 'disabled':
      return 0;
    case 'basic':
      return 1;
    case 'extended':
      return 2;
    case 'all':
      return 99;
    default:
      throw new Error(`unsupported graph optimization level: ${graphOptimizationLevel}`);
  }
};

const getExecutionMode = (executionMode: 'sequential'|'parallel'): number => {
  switch (executionMode) {
    case 'sequential':
      return 0;
    case 'parallel':
      return 1;
    default:
      throw new Error(`unsupported execution mode: ${executionMode}`);
  }
};

const appendDefaultOptions = (options: InferenceSession.SessionOptions): void => {
  if (!options.extra) {
    options.extra = {};
  }
  if (!options.extra.session) {
    options.extra.session = {};
  }
  const session = options.extra.session as Record<string, string>;
  if (!session.use_ort_model_bytes_directly) {
    // eslint-disable-next-line camelcase
    session.use_ort_model_bytes_directly = '1';
  }

  // if using JSEP with WebGPU, always disable memory pattern
  if (options.executionProviders &&
      options.executionProviders.some(ep => (typeof ep === 'string' ? ep : ep.name) === 'webgpu')) {
    options.enableMemPattern = false;
  }
};

const setExecutionProviders =
    (sessionOptionsHandle: bigint, executionProviders: readonly InferenceSession.ExecutionProviderConfig[],
     allocs: bigint[]): void => {
      for (const ep of executionProviders) {
        let epName = typeof ep === 'string' ? ep : ep.name;

        // check EP name
        switch (epName) {
          case 'xnnpack':
            epName = 'XNNPACK';
            break;
          case 'webnn':
            epName = 'WEBNN';
            if (typeof ep !== 'string') {
              const webnnOptions = ep as InferenceSession.WebNNExecutionProviderOption;
              if (webnnOptions?.deviceType) {
                const keyDataOffset = allocWasmString('deviceType', allocs);
                const valueDataOffset = allocWasmString(webnnOptions.deviceType, allocs);
                if (getInstance()._OrtAddSessionConfigEntry(sessionOptionsHandle, keyDataOffset, valueDataOffset) !==
<<<<<<< HEAD
                    BigInt(0)) {
                  throw new Error(`Can't set a session config entry: 'deviceType' - ${webnnOptions.deviceType}`);
=======
                    0) {
                  checkLastError(`Can't set a session config entry: 'deviceType' - ${webnnOptions.deviceType}.`);
>>>>>>> de1b66a2
                }
              }
              if (webnnOptions?.powerPreference) {
                const keyDataOffset = allocWasmString('powerPreference', allocs);
                const valueDataOffset = allocWasmString(webnnOptions.powerPreference, allocs);
                if (getInstance()._OrtAddSessionConfigEntry(sessionOptionsHandle, keyDataOffset, valueDataOffset) !==
<<<<<<< HEAD
                    BigInt(0)) {
                  throw new Error(
                      `Can't set a session config entry: 'powerPreference' - ${webnnOptions.powerPreference}`);
=======
                    0) {
                  checkLastError(
                      `Can't set a session config entry: 'powerPreference' - ${webnnOptions.powerPreference}.`);
>>>>>>> de1b66a2
                }
              }
            }
            break;
          case 'webgpu':
            epName = 'JS';
            break;
          case 'wasm':
          case 'cpu':
            continue;
          default:
            throw new Error(`not supported execution provider: ${epName}`);
        }

        const epNameDataOffset = allocWasmString(epName, allocs);
<<<<<<< HEAD
        // @ts-ignore
        if (getInstance()._OrtAppendExecutionProvider(BigInt(sessionOptionsHandle), BigInt(epNameDataOffset)) !== 0) {
          throw new Error(`Can't append execution provider: ${epName}`);
=======
        if (getInstance()._OrtAppendExecutionProvider(sessionOptionsHandle, epNameDataOffset) !== 0) {
          checkLastError(`Can't append execution provider: ${epName}.`);
>>>>>>> de1b66a2
        }
      }
    };

export const setSessionOptions = (options?: InferenceSession.SessionOptions): [bigint, bigint[]] => {
  const wasm = getInstance();
  let sessionOptionsHandle = BigInt(0);
  const allocs: bigint[] = [];

  const sessionOptions: InferenceSession.SessionOptions = options || {};
  appendDefaultOptions(sessionOptions);

  try {
    const graphOptimizationLevel = getGraphOptimzationLevel(sessionOptions.graphOptimizationLevel ?? 'all');
    const executionMode = getExecutionMode(sessionOptions.executionMode ?? 'sequential');
    const logIdDataOffset =
        typeof sessionOptions.logId === 'string' ? allocWasmString(sessionOptions.logId, allocs) : BigInt(0);

    const logSeverityLevel = sessionOptions.logSeverityLevel ?? 2;  // Default to 2 - warning
    if (!Number.isInteger(logSeverityLevel) || logSeverityLevel < 0 || logSeverityLevel > 4) {
      throw new Error(`log serverity level is not valid: ${logSeverityLevel}`);
    }

    const logVerbosityLevel = sessionOptions.logVerbosityLevel ?? 0;  // Default to 0 - verbose
    if (!Number.isInteger(logVerbosityLevel) || logVerbosityLevel < 0 || logVerbosityLevel > 4) {
      throw new Error(`log verbosity level is not valid: ${logVerbosityLevel}`);
    }

    const optimizedModelFilePathOffset = typeof sessionOptions.optimizedModelFilePath === 'string' ?
        allocWasmString(sessionOptions.optimizedModelFilePath, allocs) :
        BigInt(0);

    sessionOptionsHandle = wasm._OrtCreateSessionOptions(
        // eslint-disable-next-line @typescript-eslint/ban-ts-comment
        // @ts-ignore
        BigInt(graphOptimizationLevel), !!sessionOptions.enableCpuMemArena, !!sessionOptions.enableMemPattern,
        BigInt(executionMode),
        !!sessionOptions.enableProfiling, BigInt(0), logIdDataOffset, BigInt(logSeverityLevel),
        BigInt(logVerbosityLevel),
        optimizedModelFilePathOffset);
<<<<<<< HEAD
    if (sessionOptionsHandle === BigInt(0)) {
      throw new Error('Can\'t create session options');
=======
    if (sessionOptionsHandle === 0) {
      checkLastError('Can\'t create session options.');
>>>>>>> de1b66a2
    }

    if (sessionOptions.executionProviders) {
      setExecutionProviders(sessionOptionsHandle, sessionOptions.executionProviders, allocs);
    }

    if (sessionOptions.extra !== undefined) {
      iterateExtraOptions(sessionOptions.extra, '', new WeakSet<Record<string, unknown>>(), (key, value) => {
        const keyDataOffset = allocWasmString(key, allocs);
        const valueDataOffset = allocWasmString(value, allocs);

<<<<<<< HEAD
        // eslint-disable-next-line @typescript-eslint/ban-ts-comment
        // @ts-ignore
        if (wasm._OrtAddSessionConfigEntry(BigInt(sessionOptionsHandle), BigInt(keyDataOffset),
            BigInt(valueDataOffset)) !== 0) {
          throw new Error(`Can't set a session config entry: ${key} - ${value}`);
=======
        if (wasm._OrtAddSessionConfigEntry(sessionOptionsHandle, keyDataOffset, valueDataOffset) !== 0) {
          checkLastError(`Can't set a session config entry: ${key} - ${value}.`);
>>>>>>> de1b66a2
        }
      });
    }

    return [sessionOptionsHandle, allocs];
  } catch (e) {
    console.log('got error', e);
    if (sessionOptionsHandle !== BigInt(0)) {
      wasm._OrtReleaseSessionOptions(sessionOptionsHandle);
    }
    allocs.forEach(alloc => wasm._free(alloc));
    throw e;
  }
};<|MERGE_RESOLUTION|>--- conflicted
+++ resolved
@@ -71,28 +71,17 @@
                 const keyDataOffset = allocWasmString('deviceType', allocs);
                 const valueDataOffset = allocWasmString(webnnOptions.deviceType, allocs);
                 if (getInstance()._OrtAddSessionConfigEntry(sessionOptionsHandle, keyDataOffset, valueDataOffset) !==
-<<<<<<< HEAD
                     BigInt(0)) {
-                  throw new Error(`Can't set a session config entry: 'deviceType' - ${webnnOptions.deviceType}`);
-=======
-                    0) {
                   checkLastError(`Can't set a session config entry: 'deviceType' - ${webnnOptions.deviceType}.`);
->>>>>>> de1b66a2
                 }
               }
               if (webnnOptions?.powerPreference) {
                 const keyDataOffset = allocWasmString('powerPreference', allocs);
                 const valueDataOffset = allocWasmString(webnnOptions.powerPreference, allocs);
                 if (getInstance()._OrtAddSessionConfigEntry(sessionOptionsHandle, keyDataOffset, valueDataOffset) !==
-<<<<<<< HEAD
                     BigInt(0)) {
-                  throw new Error(
-                      `Can't set a session config entry: 'powerPreference' - ${webnnOptions.powerPreference}`);
-=======
-                    0) {
                   checkLastError(
                       `Can't set a session config entry: 'powerPreference' - ${webnnOptions.powerPreference}.`);
->>>>>>> de1b66a2
                 }
               }
             }
@@ -108,14 +97,9 @@
         }
 
         const epNameDataOffset = allocWasmString(epName, allocs);
-<<<<<<< HEAD
         // @ts-ignore
         if (getInstance()._OrtAppendExecutionProvider(BigInt(sessionOptionsHandle), BigInt(epNameDataOffset)) !== 0) {
-          throw new Error(`Can't append execution provider: ${epName}`);
-=======
-        if (getInstance()._OrtAppendExecutionProvider(sessionOptionsHandle, epNameDataOffset) !== 0) {
           checkLastError(`Can't append execution provider: ${epName}.`);
->>>>>>> de1b66a2
         }
       }
     };
@@ -156,13 +140,8 @@
         !!sessionOptions.enableProfiling, BigInt(0), logIdDataOffset, BigInt(logSeverityLevel),
         BigInt(logVerbosityLevel),
         optimizedModelFilePathOffset);
-<<<<<<< HEAD
     if (sessionOptionsHandle === BigInt(0)) {
-      throw new Error('Can\'t create session options');
-=======
-    if (sessionOptionsHandle === 0) {
       checkLastError('Can\'t create session options.');
->>>>>>> de1b66a2
     }
 
     if (sessionOptions.executionProviders) {
@@ -174,16 +153,11 @@
         const keyDataOffset = allocWasmString(key, allocs);
         const valueDataOffset = allocWasmString(value, allocs);
 
-<<<<<<< HEAD
         // eslint-disable-next-line @typescript-eslint/ban-ts-comment
         // @ts-ignore
         if (wasm._OrtAddSessionConfigEntry(BigInt(sessionOptionsHandle), BigInt(keyDataOffset),
             BigInt(valueDataOffset)) !== 0) {
-          throw new Error(`Can't set a session config entry: ${key} - ${value}`);
-=======
-        if (wasm._OrtAddSessionConfigEntry(sessionOptionsHandle, keyDataOffset, valueDataOffset) !== 0) {
           checkLastError(`Can't set a session config entry: ${key} - ${value}.`);
->>>>>>> de1b66a2
         }
       });
     }
